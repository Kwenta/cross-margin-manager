--- conflicted
+++ resolved
@@ -1033,23 +1033,30 @@
         assertEq(expectedLimitPrice, actualLimitPrice);
     }
 
-<<<<<<< HEAD
     function testPlaceOrderWithInsufficientEth() public {
-=======
-    function testPlaceOrderEmitsEvent() public {
->>>>>>> 5bc2a356
         uint256 amount = 10e18;
         int256 orderSizeDelta = 1e18;
         uint256 expectedLimitPrice = 3e18;
         deposit(amount);
-<<<<<<< HEAD
         bytes memory createTaskSelector = abi.encodePacked(
             IOps.createTaskNoPrepayment.selector
         );
         cheats.mockCall(account.ops(), createTaskSelector, abi.encode(0x1));
         cheats.expectRevert("Min 0.1 ETH balance in account");
         account.placeOrder(
-=======
+            ETH_MARKET_KEY,
+            int256(amount),
+            orderSizeDelta,
+            expectedLimitPrice,
+            IMarginBaseTypes.OrderTypes.LIMIT
+        );
+    }
+
+    function testPlaceOrderEmitsEvent() public {
+        uint256 amount = 10e18;
+        int256 orderSizeDelta = 1e18;
+        uint256 expectedLimitPrice = 3e18;
+        deposit(amount);
 
         cheats.expectEmit(true, false, false, true, address(account));
         emit OrderPlaced(
@@ -1063,7 +1070,6 @@
         );
 
         placeAdvancedOrder(
->>>>>>> 5bc2a356
             ETH_MARKET_KEY,
             int256(amount),
             orderSizeDelta,
