--- conflicted
+++ resolved
@@ -266,11 +266,8 @@
             "0.0.0",
             address(marginAsset),
             address(addressResolver),
-<<<<<<< HEAD
-            address(marginBaseSettings)
-=======
+            address(marginBaseSettings),
             payable(address(gelatoOps))
->>>>>>> 43ef0eb2
         );
         account = MarginBase(marginAccountFactory.newAccount());
 
@@ -348,18 +345,11 @@
      **********************************/
     function testDeposit() public {
         uint256 amount = 10 ether;
-<<<<<<< HEAD
-        marginAsset.mint(address(this), amount);
-        marginAsset.approve(address(account), amount);
-        account.deposit(amount);
+        deposit(amount);
         assertEq(
             marginAsset.balanceOf(address(account)),
             (amount + INITIAL_MARGIN_ASSET_SUPPLY)
         );
-=======
-        deposit(amount);
-        assertEq(marginAsset.balanceOf(address(account)), amount);
->>>>>>> 43ef0eb2
     }
 
     function testWithdrawal() public {
@@ -375,14 +365,8 @@
     /// @dev Deposit/Withdrawal fuzz test
     function testWithdrawal(uint256 amount) public {
         cheats.assume(amount > 0);
-<<<<<<< HEAD
         cheats.assume(amount <= 10000000 ether); // 10_000_000
-        marginAsset.mint(address(this), amount);
-        marginAsset.approve(address(account), amount);
-        account.deposit(amount);
-=======
         deposit(amount);
->>>>>>> 43ef0eb2
         account.withdraw(amount);
         assertEq(
             marginAsset.balanceOf(address(account)),
