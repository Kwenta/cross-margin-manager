--- conflicted
+++ resolved
@@ -1331,7 +1331,6 @@
         account.cancelOrder(orderId);
         assertEq(account.committedMargin(), 0);
     }
-<<<<<<< HEAD
 
     function testCancelOrderEmitsEvent() public {
         //setup
@@ -1361,717 +1360,4 @@
 
         account.cancelOrder(orderId);
     }
-
-    /**********************************
-     * distributeMargin()
-     **********************************/
-    function testDistributeMargin() public {
-        deposit(1 ether);
-        mockExchangeRatesForDistributionTests();
-
-        IMarginBaseTypes.UpdateMarketPositionSpec[]
-            memory newPositions = new IMarginBaseTypes.UpdateMarketPositionSpec[](
-                4
-            );
-        newPositions[0] = IMarginBaseTypes.UpdateMarketPositionSpec(
-            ETH_MARKET_KEY,
-            1 ether,
-            1 ether
-        );
-        newPositions[1] = IMarginBaseTypes.UpdateMarketPositionSpec(
-            BTC_MARKET_KEY,
-            1 ether,
-            1 ether
-        );
-        newPositions[2] = IMarginBaseTypes.UpdateMarketPositionSpec(
-            LINK_MARKET_KEY,
-            1 ether,
-            1 ether
-        );
-        newPositions[3] = IMarginBaseTypes.UpdateMarketPositionSpec(
-            UNI_MARKET_KEY,
-            1 ether,
-            1 ether
-        );
-        account.distributeMargin(newPositions);
-        assertEq(account.getNumberOfActivePositions(), 4);
-    }
-
-    /// @dev DistributeMargin fuzz test
-    function testDistributeMargin(uint8 numberOfNewPositions) public {
-        deposit(1 ether);
-        mockExchangeRatesForDistributionTests();
-
-        IMarginBaseTypes.UpdateMarketPositionSpec[]
-            memory newPositions = new IMarginBaseTypes.UpdateMarketPositionSpec[](
-                numberOfNewPositions
-            );
-
-        for (uint16 i = 0; i < numberOfNewPositions; i++) {
-            newPositions[i] = IMarginBaseTypes.UpdateMarketPositionSpec(
-                ETH_MARKET_KEY,
-                1 ether,
-                1 ether
-            );
-        }
-
-        account.distributeMargin(newPositions);
-        assertEq(
-            account.getNumberOfActivePositions(),
-            (numberOfNewPositions == 0 ? 0 : 1)
-        );
-    }
-
-    function testCannotPassMaxPositions() public {
-        mockExchangeRatesForDistributionTests();
-
-        uint32 max = type(uint16).max;
-        IMarginBaseTypes.UpdateMarketPositionSpec[]
-            memory newPositions = new IMarginBaseTypes.UpdateMarketPositionSpec[](
-                max + 1
-            );
-
-        cheats.expectRevert(
-            abi.encodeWithSelector(
-                MarginBase.MaxNewPositionsExceeded.selector,
-                max + 1
-            )
-        );
-        account.distributeMargin(newPositions);
-    }
-
-    function testCannotDistributeMarginWithInvalidKey() public {
-        mockExchangeRatesForDistributionTests();
-
-        bytes32 key = "LUNA";
-        IMarginBaseTypes.UpdateMarketPositionSpec[]
-            memory newPositions = new IMarginBaseTypes.UpdateMarketPositionSpec[](
-                1
-            );
-        newPositions[0] = IMarginBaseTypes.UpdateMarketPositionSpec(
-            key,
-            1 ether,
-            1 ether
-        );
-        cheats.expectRevert();
-        account.distributeMargin(newPositions);
-    }
-
-    /**********************************
-     * depositAndDistribute()
-     **********************************/
-    function testDepositAndDistribute() public {
-        uint256 amount = 5 ether;
-        mockExchangeRatesForDistributionTests();
-
-        IMarginBaseTypes.UpdateMarketPositionSpec[]
-            memory newPositions = new IMarginBaseTypes.UpdateMarketPositionSpec[](
-                2
-            );
-        newPositions[0] = IMarginBaseTypes.UpdateMarketPositionSpec(
-            ETH_MARKET_KEY,
-            1 ether,
-            1 ether
-        );
-        newPositions[1] = IMarginBaseTypes.UpdateMarketPositionSpec(
-            BTC_MARKET_KEY,
-            1 ether,
-            1 ether
-        );
-
-        marginAsset.mint(address(this), amount);
-        marginAsset.approve(address(account), amount);
-
-        account.depositAndDistribute(amount, newPositions);
-        assertEq(account.getNumberOfActivePositions(), 2);
-    }
-
-    function testCannotDepositAndDistributeAsNonOwner() public {
-        uint256 amount = 5 ether;
-        mockExchangeRatesForDistributionTests();
-
-        IMarginBaseTypes.UpdateMarketPositionSpec[]
-            memory newPositions = new IMarginBaseTypes.UpdateMarketPositionSpec[](
-                1
-            );
-        newPositions[0] = IMarginBaseTypes.UpdateMarketPositionSpec(
-            ETH_MARKET_KEY,
-            1 ether,
-            1 ether
-        );
-
-        marginAsset.mint(nonOwnerEOA, amount);
-        marginAsset.approve(nonOwnerEOA, amount);
-
-        cheats.expectRevert(
-            abi.encodePacked("Ownable: caller is not the owner")
-        );
-        cheats.prank(nonOwnerEOA); // non-owner calling depositAndDistribute()
-        account.depositAndDistribute(amount, newPositions);
-    }
-
-    /**********************************
-     * getNumberOfActivePositions()
-     **********************************/
-    function testGetNumberOfActivePositionsReturnsZero() public {
-        assertEq(account.getNumberOfActivePositions(), 0);
-    }
-
-    function testGetNumberOfActivePositions() public {
-        deposit(1 ether);
-        mockExchangeRatesForDistributionTests();
-
-        IMarginBaseTypes.UpdateMarketPositionSpec[]
-            memory newPositions = new IMarginBaseTypes.UpdateMarketPositionSpec[](
-                2
-            );
-        newPositions[0] = IMarginBaseTypes.UpdateMarketPositionSpec(
-            ETH_MARKET_KEY,
-            1 ether,
-            1 ether
-        );
-        newPositions[1] = IMarginBaseTypes.UpdateMarketPositionSpec(
-            BTC_MARKET_KEY,
-            1 ether,
-            1 ether
-        );
-        account.distributeMargin(newPositions);
-        assertEq(account.getNumberOfActivePositions(), 2);
-    }
-
-    /**********************************
-     * getAllActiveMarketPositions()
-     * @notice position.margin and position.size are calculated by Synthetix
-     *         so they're not tested here (and are in-fact mocked above)
-     **********************************/
-    function testCanGetActivePositions() public {
-        deposit(1 ether);
-        mockExchangeRatesForDistributionTests();
-
-        IMarginBaseTypes.UpdateMarketPositionSpec[]
-            memory newPositions = new IMarginBaseTypes.UpdateMarketPositionSpec[](
-                2
-            );
-        newPositions[0] = IMarginBaseTypes.UpdateMarketPositionSpec(
-            ETH_MARKET_KEY,
-            1 ether,
-            1 ether
-        );
-        newPositions[1] = IMarginBaseTypes.UpdateMarketPositionSpec(
-            BTC_MARKET_KEY,
-            1 ether,
-            1 ether
-        );
-        account.distributeMargin(newPositions);
-        assertEq(
-            account.getAllActiveMarketPositions()[0].marketKey,
-            ETH_MARKET_KEY
-        );
-        assertEq(
-            account.getAllActiveMarketPositions()[1].marketKey,
-            BTC_MARKET_KEY
-        );
-    }
-
-    function testCanGetActivePositionsAfterClosingOne() public {
-        deposit(1 ether);
-        mockExchangeRatesForDistributionTests();
-
-        IMarginBaseTypes.UpdateMarketPositionSpec[]
-            memory newPositions = new IMarginBaseTypes.UpdateMarketPositionSpec[](
-                3
-            );
-
-        // close position which doesn't exist
-        newPositions[0] = IMarginBaseTypes.UpdateMarketPositionSpec(
-            ETH_MARKET_KEY,
-            1 ether,
-            1 ether
-        );
-        newPositions[1] = IMarginBaseTypes.UpdateMarketPositionSpec(
-            BTC_MARKET_KEY,
-            1 ether,
-            1 ether
-        );
-        newPositions[2] = IMarginBaseTypes.UpdateMarketPositionSpec(
-            UNI_MARKET_KEY,
-            1 ether,
-            1 ether
-        );
-
-        account.distributeMargin(newPositions);
-
-        // @mock market.positions()
-        // update mocking so size returned from Synthetix Futures contracts is "0"
-        cheats.mockCall(
-            address(futuresMarketETH),
-            abi.encodeWithSelector(
-                IFuturesMarket.positions.selector,
-                address(account)
-            ),
-            abi.encode(Position(0, 0, 1 ether, 1 ether, 0)) // size = 0
-        );
-
-        // modify positions so size is 0
-        IMarginBaseTypes.UpdateMarketPositionSpec[]
-            memory newPositions2 = new IMarginBaseTypes.UpdateMarketPositionSpec[](
-                1
-            );
-        newPositions2[0] = IMarginBaseTypes.UpdateMarketPositionSpec(
-            ETH_MARKET_KEY,
-            0,
-            -1 ether
-        );
-
-        account.distributeMargin(newPositions2);
-
-        assertEq(account.getNumberOfActivePositions(), 2);
-        // @notice last added market should replace deleted market in array of market keys
-        assertEq(
-            account.getAllActiveMarketPositions()[0].marketKey,
-            UNI_MARKET_KEY
-        );
-        assertEq(
-            account.getAllActiveMarketPositions()[1].marketKey,
-            BTC_MARKET_KEY
-        );
-    }
-
-    function testCanGetActivePositionsAfterClosingTwo() public {
-        deposit(1 ether);
-        mockExchangeRatesForDistributionTests();
-
-        // open 3 positions
-        IMarginBaseTypes.UpdateMarketPositionSpec[]
-            memory newPositions = new IMarginBaseTypes.UpdateMarketPositionSpec[](
-                3
-            );
-        newPositions[0] = IMarginBaseTypes.UpdateMarketPositionSpec(
-            ETH_MARKET_KEY,
-            1 ether,
-            1 ether
-        );
-        newPositions[1] = IMarginBaseTypes.UpdateMarketPositionSpec(
-            UNI_MARKET_KEY,
-            1 ether,
-            1 ether
-        );
-        newPositions[2] = IMarginBaseTypes.UpdateMarketPositionSpec(
-            BTC_MARKET_KEY,
-            1 ether,
-            1 ether
-        );
-        account.distributeMargin(newPositions);
-
-        // @mock market.positions()
-        // update mocking so size returned from Synthetix Futures contracts is "0"
-        cheats.mockCall(
-            address(futuresMarketETH),
-            abi.encodeWithSelector(
-                IFuturesMarket.positions.selector,
-                address(account)
-            ),
-            abi.encode(Position(0, 0, 1 ether, 1 ether, 0)) // size = 0
-        );
-        cheats.mockCall(
-            address(futuresMarketBTC),
-            abi.encodeWithSelector(
-                IFuturesMarket.positions.selector,
-                address(account)
-            ),
-            abi.encode(Position(0, 0, 1 ether, 1 ether, 0)) // size = 0
-        );
-
-        // modify positions so size is 0
-        IMarginBaseTypes.UpdateMarketPositionSpec[]
-            memory newPositions2 = new IMarginBaseTypes.UpdateMarketPositionSpec[](
-                2
-            );
-        newPositions2[0] = IMarginBaseTypes.UpdateMarketPositionSpec(
-            ETH_MARKET_KEY,
-            0,
-            -1 ether
-        );
-        newPositions2[1] = IMarginBaseTypes.UpdateMarketPositionSpec(
-            BTC_MARKET_KEY,
-            0,
-            -1 ether
-        );
-
-        account.distributeMargin(newPositions2);
-
-        assertEq(account.getNumberOfActivePositions(), 1);
-        assertEq(
-            account.getAllActiveMarketPositions()[0].marketKey,
-            UNI_MARKET_KEY
-        );
-    }
-
-    /**********************************
-     * updateActiveMarketPosition()
-     **********************************/
-    function testCanUpdatePosition() public {
-        deposit(1 ether);
-        mockExchangeRatesForDistributionTests();
-
-        IMarginBaseTypes.UpdateMarketPositionSpec[]
-            memory newPositions = new IMarginBaseTypes.UpdateMarketPositionSpec[](
-                2
-            );
-
-        // open position
-        newPositions[0] = IMarginBaseTypes.UpdateMarketPositionSpec(
-            ETH_MARKET_KEY,
-            1 ether,
-            1 ether
-        );
-        // update position (same tx)
-        newPositions[1] = IMarginBaseTypes.UpdateMarketPositionSpec(
-            ETH_MARKET_KEY,
-            -1 ether, // reduce margin
-            -1 ether // reduce size
-        );
-        account.distributeMargin(newPositions);
-        assertEq(account.getNumberOfActivePositions(), 1);
-    }
-
-    function testCanOpenRecentlyClosedPosition() public {
-        deposit(1 ether);
-        mockExchangeRatesForDistributionTests();
-
-        IMarginBaseTypes.UpdateMarketPositionSpec[]
-            memory newPositions = new IMarginBaseTypes.UpdateMarketPositionSpec[](
-                3
-            );
-
-        // open position
-        newPositions[0] = IMarginBaseTypes.UpdateMarketPositionSpec(
-            ETH_MARKET_KEY,
-            1 ether,
-            1 ether
-        );
-        // update position (same tx)
-        newPositions[1] = IMarginBaseTypes.UpdateMarketPositionSpec(
-            ETH_MARKET_KEY,
-            0,
-            0
-        );
-        newPositions[2] = IMarginBaseTypes.UpdateMarketPositionSpec(
-            ETH_MARKET_KEY,
-            1 ether,
-            1 ether
-        );
-        account.distributeMargin(newPositions);
-        assertEq(account.getNumberOfActivePositions(), 1);
-    }
-
-    /**********************************
-     * closePositionAndWithdraw()
-     * removeActiveMarketPositon()
-     **********************************/
-    function testCanRemovePosition() public {
-        deposit(1 ether);
-        mockExchangeRatesForDistributionTests();
-
-        IMarginBaseTypes.UpdateMarketPositionSpec[]
-            memory newPositions = new IMarginBaseTypes.UpdateMarketPositionSpec[](
-                1
-            );
-
-        // close position which doesn't exist
-        newPositions[0] = IMarginBaseTypes.UpdateMarketPositionSpec(
-            ETH_MARKET_KEY,
-            1 ether,
-            1 ether
-        );
-
-        account.distributeMargin(newPositions);
-
-        // @mock market.positions()
-        // update mocking so size returned from Synthetix Futures contracts is "0"
-        cheats.mockCall(
-            address(futuresMarketETH),
-            abi.encodeWithSelector(
-                IFuturesMarket.positions.selector,
-                address(account)
-            ),
-            abi.encode(Position(0, 0, 1 ether, 1 ether, 0)) // size = 0
-        );
-
-        // modify positions so size is 0
-        IMarginBaseTypes.UpdateMarketPositionSpec[]
-            memory newPositions2 = new IMarginBaseTypes.UpdateMarketPositionSpec[](
-                1
-            );
-        newPositions2[0] = IMarginBaseTypes.UpdateMarketPositionSpec(
-            ETH_MARKET_KEY,
-            0,
-            -1 ether
-        );
-
-        account.distributeMargin(newPositions2);
-
-        assertEq(account.getNumberOfActivePositions(), 0);
-    }
-
-    function testCannotRemoveNonexistentPosition() public {
-        mockExchangeRatesForDistributionTests();
-
-        // @mock market.positions()
-        // update mocking so size returned from Synthetix Futures contracts is "0"
-        cheats.mockCall(
-            address(futuresMarketETH),
-            abi.encodeWithSelector(
-                IFuturesMarket.positions.selector,
-                address(account)
-            ),
-            abi.encode(Position(0, 0, 1 ether, 1 ether, 0)) // size = 0
-        );
-
-        // modify positions so size is 0
-        IMarginBaseTypes.UpdateMarketPositionSpec[]
-            memory newPositions = new IMarginBaseTypes.UpdateMarketPositionSpec[](
-                1
-            );
-        newPositions[0] = IMarginBaseTypes.UpdateMarketPositionSpec(
-            ETH_MARKET_KEY,
-            0,
-            -1 ether
-        );
-
-        cheats.expectRevert(
-            abi.encodeWithSelector(
-                MarginBase.MissingMarketKey.selector,
-                ETH_MARKET_KEY
-            )
-        );
-        account.distributeMargin(newPositions);
-    }
-
-    function testCannotClosePositionTwice() public {
-        deposit(1 ether);
-        mockExchangeRatesForDistributionTests();
-
-        IMarginBaseTypes.UpdateMarketPositionSpec[]
-            memory newPositions = new IMarginBaseTypes.UpdateMarketPositionSpec[](
-                1
-            );
-
-        // open position
-        newPositions[0] = IMarginBaseTypes.UpdateMarketPositionSpec(
-            ETH_MARKET_KEY,
-            1 ether,
-            1 ether
-        );
-
-        account.distributeMargin(newPositions);
-
-        // @mock market.positions()
-        // update mocking so size returned from Synthetix Futures contracts is "0"
-        cheats.mockCall(
-            address(futuresMarketETH),
-            abi.encodeWithSelector(
-                IFuturesMarket.positions.selector,
-                address(account)
-            ),
-            abi.encode(Position(0, 0, 1 ether, 1 ether, 0)) // size = 0
-        );
-
-        // modify positions so size is 0
-        IMarginBaseTypes.UpdateMarketPositionSpec[]
-            memory newPositions2 = new IMarginBaseTypes.UpdateMarketPositionSpec[](
-                1
-            );
-        newPositions2[0] = IMarginBaseTypes.UpdateMarketPositionSpec(
-            ETH_MARKET_KEY,
-            0,
-            -1 ether
-        );
-
-        account.distributeMargin(newPositions2);
-
-        // modify positions so size is 0 (again)
-        IMarginBaseTypes.UpdateMarketPositionSpec[]
-            memory newPositions3 = new IMarginBaseTypes.UpdateMarketPositionSpec[](
-                1
-            );
-
-        newPositions3[0] = IMarginBaseTypes.UpdateMarketPositionSpec(
-            ETH_MARKET_KEY,
-            0,
-            -1 ether
-        );
-
-        cheats.expectRevert(
-            abi.encodeWithSelector(
-                MarginBase.MissingMarketKey.selector,
-                ETH_MARKET_KEY
-            )
-        );
-        account.distributeMargin(newPositions3);
-    }
-
-    /**********************************
-     * trade fees
-     **********************************/
-
-    function testTradeFee() public {
-        deposit(1 ether);
-        mockExchangeRatesForDistributionTests();
-
-        IMarginBaseTypes.UpdateMarketPositionSpec[]
-            memory newPositions = new IMarginBaseTypes.UpdateMarketPositionSpec[](
-                4
-            );
-        newPositions[0] = IMarginBaseTypes.UpdateMarketPositionSpec(
-            ETH_MARKET_KEY,
-            1 ether,
-            1 ether
-        );
-        newPositions[1] = IMarginBaseTypes.UpdateMarketPositionSpec(
-            BTC_MARKET_KEY,
-            1 ether,
-            1 ether
-        );
-        newPositions[2] = IMarginBaseTypes.UpdateMarketPositionSpec(
-            LINK_MARKET_KEY,
-            1 ether,
-            1 ether
-        );
-        newPositions[3] = IMarginBaseTypes.UpdateMarketPositionSpec(
-            UNI_MARKET_KEY,
-            1 ether,
-            1 ether
-        );
-        account.distributeMargin(newPositions);
-
-        /*
-         * @dev mockExchangeRatesForDistributionTests()
-         * results in the exchange rates for all baseAssets
-         * being 1e18 (1 eth == 1 btc == 1 link == 1 uni == 1 usd)
-         *
-         * the purpose of these tests isnt ensuring exchange rates are correct.
-         * the above mocking allows for isolated fee calculation tests
-         *
-         * If each trade size is 1 USD, then even 255 (max) trades would
-         * result in less than 1 USD in fees (assuming tradeFee == 5)
-         * so do not be alarmed:
-         * ex:
-         * (255 * 5) / 10_000 = 0.1275
-         */
-
-        uint256 totalSizeDelta = 4 * (1 ether);
-        uint256 expectedFee = (totalSizeDelta * marginBaseSettings.tradeFee()) /
-            MAX_BPS;
-
-        assertEq(marginAsset.balanceOf(KWENTA_TREASURY), expectedFee);
-    }
-
-    function testTradeFeeMaxPositions() public {
-        deposit(1 ether);
-        mockExchangeRatesForDistributionTests();
-
-        IMarginBaseTypes.UpdateMarketPositionSpec[]
-            memory newPositions = new IMarginBaseTypes.UpdateMarketPositionSpec[](
-                255
-            );
-
-        for (uint8 i = 0; i < 255; i++) {
-            newPositions[i] = IMarginBaseTypes.UpdateMarketPositionSpec(
-                ETH_MARKET_KEY,
-                1 ether,
-                1 ether
-            );
-        }
-
-        account.distributeMargin(newPositions);
-
-        /*
-         * @dev mockExchangeRatesForDistributionTests()
-         * results in the exchange rates for all baseAssets
-         * being 1e18 (1 eth == 1 btc == 1 link == 1 uni == 1 usd)
-         *
-         * the purpose of these tests isnt ensuring exchange rates are correct.
-         * the above mocking allows for isolated fee calculation tests
-         *
-         * If each trade size is 1 USD, then even 255 (max) trades would
-         * result in less than 1 USD in fees (assuming tradeFee == 5)
-         * so do not be alarmed:
-         * ex:
-         * (255 * 5) / 10_000 = 0.1275
-         */
-
-        uint256 totalSizeDelta = 255 * (1 ether);
-        uint256 expectedFee = (totalSizeDelta * marginBaseSettings.tradeFee()) /
-            MAX_BPS;
-
-        assertEq(marginAsset.balanceOf(KWENTA_TREASURY), expectedFee);
-    }
-
-    /**********************************
-     * sUSDRate() -> error InvalidPrice()
-     **********************************/
-    function testInvalidPrice() public {
-        deposit(1 ether);
-        mockExchangeRatesForDistributionTests();
-
-        // update: @mock market.assetPrice()
-        cheats.mockCall(
-            address(futuresMarketETH),
-            abi.encodeWithSelector(IFuturesMarket.assetPrice.selector),
-            abi.encode(ETH_MARKET_KEY, true) // invalid == true
-        );
-
-        IMarginBaseTypes.UpdateMarketPositionSpec[]
-            memory newPositions = new IMarginBaseTypes.UpdateMarketPositionSpec[](
-                1
-            );
-        newPositions[0] = IMarginBaseTypes.UpdateMarketPositionSpec(
-            ETH_MARKET_KEY,
-            1 ether,
-            1 ether
-        );
-
-        marginAsset.mint(address(this), 1 ether);
-        marginAsset.approve(address(account), 1 ether);
-
-        cheats.expectRevert(
-            abi.encodeWithSelector(MarginBase.InvalidPrice.selector)
-        );
-        account.depositAndDistribute(1 ether, newPositions);
-    }
-
-    /**********************************
-     * rescueERC20
-     **********************************/
-
-    function testCanRescueToken() public {
-        MintableERC20 token = new MintableERC20(address(this), 1 ether);
-        token.transfer(address(account), 1 ether);
-        assertEq(token.balanceOf(address(this)), 0);
-        account.rescueERC20(address(token), 1 ether);
-        assertEq(token.balanceOf(address(this)), 1 ether);
-    }
-
-    function testCantRescueMarginAssetToken() public {
-        marginAsset.mint(address(this), 1 ether);
-        marginAsset.transfer(address(account), 1 ether);
-        assertEq(marginAsset.balanceOf(address(this)), 0);
-        cheats.expectRevert(
-            abi.encodeWithSelector(MarginBase.CannotRescueMarginAsset.selector)
-        );
-        account.rescueERC20(address(marginAsset), 1 ether);
-    }
-
-    function testCantRescueTokenIfNotOwner() public {
-        MintableERC20 token = new MintableERC20(address(this), 1 ether);
-        token.transfer(address(account), 1 ether);
-        cheats.expectRevert(
-            abi.encodePacked("Ownable: caller is not the owner")
-        );
-        cheats.prank(nonOwnerEOA); // non-owner calling rescueERC20()
-        account.rescueERC20(address(token), 1 ether);
-    }
-=======
->>>>>>> 48492d48
 }