// SPDX-License-Identifier: GPL-3.0-or-later
pragma solidity 0.8.18;

import "forge-std/Test.sol";
import {Account} from "../../src/Account.sol";
import {AccountExposed} from "../utils/AccountExposed.sol";
import {ConsolidatedEvents} from "../utils/ConsolidatedEvents.sol";
import {ERC20} from "@solmate/tokens/ERC20.sol";
import {Events} from "../../src/Events.sol";
import {Factory} from "../../src/Factory.sol";
import {
    IAccount,
    IFuturesMarketManager,
    IPerpsV2MarketConsolidated
} from "../../src/interfaces/IAccount.sol";
import {IAddressResolver} from "@synthetix/IAddressResolver.sol";
import {IPerpsV2MarketSettings} from "@synthetix/IPerpsV2MarketSettings.sol";
import {ISynth} from "@synthetix/ISynth.sol";
import {OpsReady, IOps} from "../../src/utils/OpsReady.sol";
import {Settings} from "../../src/Settings.sol";
import {Setup} from "../../script/Deploy.s.sol";
import "../utils/Constants.sol";

// functions tagged with @HELPER are helper functions and not tests
// tests tagged with @AUDITOR are flags for desired increased scrutiny by the auditors
contract MarginBehaviorTest is Test, ConsolidatedEvents {
    receive() external payable {}

    /*//////////////////////////////////////////////////////////////
                                 STATE
    //////////////////////////////////////////////////////////////*/

    Settings private settings;
    Events private events;
    Factory private factory;
    ERC20 private sUSD;
    Account private account;
    AccountExposed private accountExposed;

    /*//////////////////////////////////////////////////////////////
                                 SETUP
    //////////////////////////////////////////////////////////////*/

    function setUp() public {
        vm.rollFork(BLOCK_NUMBER);

        sUSD =
            ERC20((IAddressResolver(ADDRESS_RESOLVER)).getAddress("ProxysUSD"));

        Setup setup = new Setup();
        factory = setup.deploySmartMarginFactory({
            isMainnet: false,
            owner: address(this),
            treasury: KWENTA_TREASURY,
            tradeFee: TRADE_FEE,
            limitOrderFee: LIMIT_ORDER_FEE,
            stopOrderFee: STOP_ORDER_FEE,
            addressResolver: ADDRESS_RESOLVER,
            marginAsset: MARGIN_ASSET,
            gelato: GELATO,
            ops: OPS
        });

        settings = Settings(factory.settings());
        events = Events(factory.events());

        account = Account(payable(factory.newAccount()));

        accountExposed = new AccountExposed();
        accountExposed.setFuturesMarketManager(
            IFuturesMarketManager(account.futuresMarketManager())
        );
        accountExposed.setSettings(settings);
        accountExposed.setEvents(events);
    }

    /*//////////////////////////////////////////////////////////////
                                 TESTS
    //////////////////////////////////////////////////////////////*/

    function test_Deposit_ETH() external {
        assert(address(account).balance == 0);
        (bool s,) = address(account).call{value: 1 ether}("");
        assert(s && address(account).balance == 1 ether);
    }

    /*//////////////////////////////////////////////////////////////
                                EXECUTE
    //////////////////////////////////////////////////////////////*/

    function test_Execute_InputCommandDifferingLengths() external {
        fundAccount(AMOUNT);

        IAccount.Command[] memory commands = new IAccount.Command[](1);
        bytes[] memory inputs = new bytes[](2);

        vm.expectRevert(
            abi.encodeWithSelector(IAccount.LengthMismatch.selector)
        );
        account.execute(commands, inputs);
    }

    /*//////////////////////////////////////////////////////////////
                                DISPATCH
    //////////////////////////////////////////////////////////////*/

    function test_Dispatch_InvalidCommand() external {
        fundAccount(AMOUNT);

        bytes memory dataWithInvalidCommand = abi.encodeWithSignature(
            "execute(uint256,bytes)",
            69, // enums are rep as uint256 and there are not enough commands to reach 69
            abi.encode(address(0))
        );

        vm.expectRevert(
            abi.encodeWithSelector(IAccount.InvalidCommandType.selector, 69)
        );
        (bool s,) = address(account).call(dataWithInvalidCommand);
        assert(!s);
    }

    // @AUDITOR increased scrutiny requested for invalid inputs
    function test_Dispatch_ValidCommand_InvalidInput() external {
        fundAccount(AMOUNT);

        IAccount.Command[] memory commands = new IAccount.Command[](1);
        commands[0] = IAccount.Command.PERPS_V2_MODIFY_MARGIN;
        bytes[] memory inputs = new bytes[](1);

        // correct:
        // inputs[0] = abi.encode(market, marginDelta);

        // seemingly incorrect but actually works @AUDITOR:
        // inputs[0] = abi.encode(market, marginDelta, 69, address(0));

        // incorrect:
        inputs[0] = abi.encode(69);
        vm.expectRevert();
        account.execute(commands, inputs);
    }

    /*//////////////////////////////////////////////////////////////
                                COMMANDS
    //////////////////////////////////////////////////////////////*/

    /*//////////////////////////////////////////////////////////////
                       ACCOUNT DEPOSITS/WITHDRAWS
    //////////////////////////////////////////////////////////////*/

    /*
        ACCOUNT_MODIFY_MARGIN
    */

    /// @dev add tests for error FailedMarginTransfer()

    function test_Deposit_Margin(int256 x) external {
        vm.assume(x >= 0);

        mintSUSD(address(this), AMOUNT);
        sUSD.approve(address(account), AMOUNT);

        if (x == 0) {
            // no-op
            modifyAccountMargin({amount: x});
        } else if (x > int256(AMOUNT)) {
            vm.expectRevert();
            modifyAccountMargin({amount: x});
        } else {
            vm.expectEmit(true, true, true, true);
            emit Deposit(address(this), address(account), uint256(x));
            modifyAccountMargin({amount: x});
            assert(sUSD.balanceOf(address(account)) == uint256(x));
        }
    }

    function test_Withdraw_Margin(int256 x) external {
        vm.assume(x <= 0);

        mintSUSD(address(this), AMOUNT);
        sUSD.approve(address(account), AMOUNT);
        modifyAccountMargin({amount: int256(AMOUNT)});

        if (x == 0) {
            // no-op
            modifyAccountMargin({amount: x});
        } else if (accountExposed.expose_abs(x) > AMOUNT) {
            vm.expectRevert(
                abi.encodeWithSelector(
                    IAccount.InsufficientFreeMargin.selector,
                    AMOUNT,
                    accountExposed.expose_abs(x)
                )
            );
            modifyAccountMargin({amount: x});
        } else {
            vm.expectEmit(true, true, true, true);
            emit Withdraw(
                address(this), address(account), accountExposed.expose_abs(x)
                );
            modifyAccountMargin({amount: x});
            assert(
                sUSD.balanceOf(address(this)) == accountExposed.expose_abs(x)
            );
            assert(
                sUSD.balanceOf(address(account))
                    == AMOUNT - accountExposed.expose_abs(x)
            );
        }
    }

    /*
        ACCOUNT_WITHDRAW_ETH
    */

    function test_Withdraw_Eth(uint256 x) external {
        vm.deal(address(account), 1 ether);

        if (x == 0) {
            // no-op
            withdrawEth({amount: x});
        } else if (x > 1 ether) {
            vm.expectRevert(IAccount.EthWithdrawalFailed.selector);
            withdrawEth({amount: x});
        } else {
            vm.expectEmit(true, true, true, true);
            emit EthWithdraw(address(this), address(account), x);
            withdrawEth({amount: x});
            assert(address(account).balance == 1 ether - x);
        }
    }

    /*
        PERPS_V2_MODIFY_MARGIN
    */

    function test_Commands_ModifyMarginInMarket_NoExistingMarginInMarket(
        int256 fuzzedMarginDelta
    ) external {
        fundAccount(AMOUNT);

        address market = getMarketAddressFromKey(sETHPERP);

        if (fuzzedMarginDelta == 0) {
            // no-op
            modifyMarketMargin({market: market, amount: fuzzedMarginDelta});
        } else if (fuzzedMarginDelta > 0) {
            if (fuzzedMarginDelta > int256(AMOUNT)) {
                // account does not have enough margin to deposit
                vm.expectRevert(
                    abi.encodeWithSelector(
                        IAccount.InsufficientFreeMargin.selector,
                        AMOUNT,
                        fuzzedMarginDelta
                    )
                );
                modifyMarketMargin({market: market, amount: fuzzedMarginDelta});
            } else if (fuzzedMarginDelta >= int256(AMOUNT)) {
                modifyMarketMargin({market: market, amount: fuzzedMarginDelta});
                IPerpsV2MarketConsolidated.Position memory position =
                    account.getPosition(sETHPERP);
                assert(int256(uint256(position.margin)) == fuzzedMarginDelta);
            }
        } else if (fuzzedMarginDelta < 0) {
            // there is no margin in market to withdraw
            vm.expectRevert();
            modifyMarketMargin({market: market, amount: fuzzedMarginDelta});
        }
    }

    function test_Commands_ModifyMarginInMarket_ExistingMarginInMarket(
        int256 fuzzedMarginDelta
    ) external {
        fundAccount(AMOUNT);

        address market = getMarketAddressFromKey(sETHPERP);

        // deposit AMOUNT margin into market
        modifyMarketMargin({market: market, amount: int256(AMOUNT)});

        if (fuzzedMarginDelta == 0) {
            // no-op
            modifyMarketMargin({market: market, amount: fuzzedMarginDelta});
        } else if (fuzzedMarginDelta > 0) {
            // account does not have enough margin to deposit
            vm.expectRevert(
                abi.encodeWithSelector(
                    IAccount.InsufficientFreeMargin.selector,
                    0,
                    fuzzedMarginDelta
                )
            );
            modifyMarketMargin({market: market, amount: fuzzedMarginDelta});
        } else if (fuzzedMarginDelta < 0) {
            if (accountExposed.expose_abs(fuzzedMarginDelta) > AMOUNT) {
                // margin delta larger than what is available in market
                vm.expectRevert();
                modifyMarketMargin({market: market, amount: fuzzedMarginDelta});
            } else {
                modifyMarketMargin({market: market, amount: fuzzedMarginDelta});
                IPerpsV2MarketConsolidated.Position memory position =
                    account.getPosition(sETHPERP);
                assert(
                    int256(uint256(position.margin))
                        == int256(AMOUNT) + fuzzedMarginDelta
                );
                assert(
                    sUSD.balanceOf(address(account))
                        == accountExposed.expose_abs(fuzzedMarginDelta)
                );
            }
        }
    }

    /*
        PERPS_V2_WITHDRAW_ALL_MARGIN
    */

    function test_Commands_WithdrawAllMarginFromMarket_NoExistingMarginInMarket(
    ) external {
        fundAccount(AMOUNT);

        uint256 preBalance = sUSD.balanceOf(address(account));

        withdrawAllMarketMargin({market: getMarketAddressFromKey(sETHPERP)});

        uint256 postBalance = sUSD.balanceOf(address(account));

        assertEq(preBalance, postBalance);
    }

    function test_Commands_WithdrawAllMarginFromMarket_ExistingMarginInMarket()
        external
    {
        fundAccount(AMOUNT);

        uint256 preBalance = sUSD.balanceOf(address(account));

        // deposit AMOUNT margin into market
        modifyMarketMargin({
            market: getMarketAddressFromKey(sETHPERP),
            amount: int256(AMOUNT)
        });

        withdrawAllMarketMargin({market: getMarketAddressFromKey(sETHPERP)});

        uint256 postBalance = sUSD.balanceOf(address(account));

        assertEq(preBalance, postBalance);
    }

    /*
        PERPS_V2_SUBMIT_ATOMIC_ORDER
    */

    function test_Commands_SubmitAtomicOrder() external {
        fundAccount(AMOUNT);

        address market = getMarketAddressFromKey(sETHPERP);
        int256 marginDelta = int256(AMOUNT) / 10;
        int256 sizeDelta = 1 ether;
        (uint256 desiredFillPrice,) =
            IPerpsV2MarketConsolidated(market).assetPrice();

        IAccount.Command[] memory commands = new IAccount.Command[](2);
        commands[0] = IAccount.Command.PERPS_V2_MODIFY_MARGIN;
        commands[1] = IAccount.Command.PERPS_V2_SUBMIT_ATOMIC_ORDER;
        bytes[] memory inputs = new bytes[](2);
        inputs[0] = abi.encode(market, marginDelta);
        inputs[1] = abi.encode(market, sizeDelta, desiredFillPrice);
        account.execute(commands, inputs);

        IPerpsV2MarketConsolidated.Position memory position =
            account.getPosition(sETHPERP);
        assert(position.id != 0);
        assert(position.lastFundingIndex != 0);
        assert(position.margin != 0);
        assert(position.lastPrice != 0);
        assert(position.size != 0);
    }

    /*
        PERPS_V2_SUBMIT_DELAYED_ORDER
    */

    function test_Commands_SubmitDelayedOrder() external {
        fundAccount(AMOUNT);

        address market = getMarketAddressFromKey(sETHPERP);
        int256 marginDelta = int256(AMOUNT) / 10;
        int256 sizeDelta = 1 ether;
        uint256 desiredTimeDelta = 0;
        (uint256 desiredFillPrice,) =
            IPerpsV2MarketConsolidated(market).assetPrice();

        IAccount.Command[] memory commands = new IAccount.Command[](2);
        commands[0] = IAccount.Command.PERPS_V2_MODIFY_MARGIN;
        commands[1] = IAccount.Command.PERPS_V2_SUBMIT_DELAYED_ORDER;
        bytes[] memory inputs = new bytes[](2);
        inputs[0] = abi.encode(market, marginDelta);
        inputs[1] =
            abi.encode(market, sizeDelta, desiredTimeDelta, desiredFillPrice);
        account.execute(commands, inputs);

        IPerpsV2MarketConsolidated.DelayedOrder memory order =
            account.getDelayedOrder(sETHPERP);
        assert(order.isOffchain == false);
        assert(order.sizeDelta == sizeDelta);
        assert(order.desiredFillPrice == desiredFillPrice);
        assert(order.targetRoundId != 0);
        assert(order.commitDeposit == 0); // no commit deposit post Almach release
        assert(order.keeperDeposit != 0);
        assert(order.executableAtTime != 0);
        assert(order.intentionTime != 0);
        assert(order.trackingCode == TRACKING_CODE);
    }

    /*
        PERPS_V2_SUBMIT_OFFCHAIN_DELAYED_ORDER
    */

    function test_Commands_SubmitOffchainDelayedOrder() external {
        fundAccount(AMOUNT);

        address market = getMarketAddressFromKey(sETHPERP);
        int256 marginDelta = int256(AMOUNT) / 10;
        int256 sizeDelta = 1 ether;
        (uint256 desiredFillPrice,) =
            IPerpsV2MarketConsolidated(market).assetPrice();

        IAccount.Command[] memory commands = new IAccount.Command[](2);
        commands[0] = IAccount.Command.PERPS_V2_MODIFY_MARGIN;
        commands[1] = IAccount.Command.PERPS_V2_SUBMIT_OFFCHAIN_DELAYED_ORDER;
        bytes[] memory inputs = new bytes[](2);
        inputs[0] = abi.encode(market, marginDelta);
        inputs[1] = abi.encode(market, sizeDelta, desiredFillPrice);
        account.execute(commands, inputs);

        IPerpsV2MarketConsolidated.DelayedOrder memory order =
            account.getDelayedOrder(sETHPERP);
        assert(order.isOffchain == true);
        assert(order.sizeDelta == sizeDelta);
        assert(order.desiredFillPrice == desiredFillPrice);
        assert(order.targetRoundId == 0); // @custom:todo why?
        assert(order.commitDeposit == 0); // no commit deposit post Almach release
        assert(order.keeperDeposit != 0);
        assert(order.executableAtTime == 0); // @custom:todo why?
        assert(order.intentionTime != 0);
        assert(order.trackingCode == TRACKING_CODE);
    }

    /*
        PERPS_V2_CANCEL_DELAYED_ORDER
    */

    function test_Commands_CancelDelayedOrder_NoneExists() external {
        fundAccount(AMOUNT);

        address market = getMarketAddressFromKey(sETHPERP);

        IAccount.Command[] memory commands = new IAccount.Command[](1);
        commands[0] = IAccount.Command.PERPS_V2_CANCEL_DELAYED_ORDER;
        bytes[] memory inputs = new bytes[](1);
        inputs[0] = abi.encode(market);
        vm.expectRevert("no previous order");
        account.execute(commands, inputs);
    }

    function test_Commands_CancelDelayedOrder() external {
        fundAccount(AMOUNT);

        address market = getMarketAddressFromKey(sETHPERP);
        int256 marginDelta = int256(AMOUNT) / 10;
        int256 sizeDelta = 1 ether;
        (uint256 desiredFillPrice,) =
            IPerpsV2MarketConsolidated(market).assetPrice();
        uint256 desiredTimeDelta = 0;

        // create delayed order data
        IAccount.Command[] memory commands = new IAccount.Command[](2);
        commands[0] = IAccount.Command.PERPS_V2_MODIFY_MARGIN;
        commands[1] = IAccount.Command.PERPS_V2_SUBMIT_DELAYED_ORDER;
        bytes[] memory inputs = new bytes[](2);
        inputs[0] = abi.encode(market, marginDelta);
        inputs[1] =
            abi.encode(market, sizeDelta, desiredTimeDelta, desiredFillPrice);

        // submit delayed order
        account.execute(commands, inputs);

        // fast forward time; must ff to allow order cancellations
        // (i.e. ff past the window of settlement)
        // solhint-disable-next-line not-rely-on-time
        vm.warp(block.timestamp + 10_000 seconds);

        // create cancel delayed order data
        commands = new IAccount.Command[](1);
        commands[0] = IAccount.Command.PERPS_V2_CANCEL_DELAYED_ORDER;
        inputs = new bytes[](1);
        inputs[0] = abi.encode(market);

        // submit cancel delayed order data
        account.execute(commands, inputs);

        IPerpsV2MarketConsolidated.DelayedOrder memory order =
            account.getDelayedOrder(sETHPERP);
        assert(order.isOffchain == false);
        assert(order.sizeDelta == 0);
        assert(order.desiredFillPrice == 0);
        assert(order.targetRoundId == 0);
        assert(order.commitDeposit == 0);
        assert(order.keeperDeposit == 0);
        assert(order.executableAtTime == 0);
        assert(order.intentionTime == 0);
        assert(order.trackingCode == "");
    }

    /*
        PERPS_V2_CANCEL_OFFCHAIN_DELAYED_ORDER
    */

    function test_Commands_CancelOffchainDelayedOrder_NoneExists() external {
        fundAccount(AMOUNT);

        address market = getMarketAddressFromKey(sETHPERP);

        IAccount.Command[] memory commands = new IAccount.Command[](1);
        commands[0] = IAccount.Command.PERPS_V2_CANCEL_OFFCHAIN_DELAYED_ORDER;
        bytes[] memory inputs = new bytes[](1);
        inputs[0] = abi.encode(market);
        vm.expectRevert("no previous order");
        account.execute(commands, inputs);
    }

    function test_Commands_CancelOffchainDelayedOrder() external {
        fundAccount(AMOUNT);

        address market = getMarketAddressFromKey(sETHPERP);
        int256 marginDelta = int256(AMOUNT) / 10;
        int256 sizeDelta = 1 ether;
        (uint256 desiredFillPrice,) =
            IPerpsV2MarketConsolidated(market).assetPrice();

        IAccount.Command[] memory commands = new IAccount.Command[](2);
        commands[0] = IAccount.Command.PERPS_V2_MODIFY_MARGIN;
        commands[1] = IAccount.Command.PERPS_V2_SUBMIT_OFFCHAIN_DELAYED_ORDER;
        bytes[] memory inputs = new bytes[](2);
        inputs[0] = abi.encode(market, marginDelta);
        inputs[1] = abi.encode(market, sizeDelta, desiredFillPrice);
        account.execute(commands, inputs);

        // fast forward time
        // solhint-disable-next-line not-rely-on-time
        vm.warp(block.timestamp + 600 seconds);

        commands = new IAccount.Command[](1);
        commands[0] = IAccount.Command.PERPS_V2_CANCEL_OFFCHAIN_DELAYED_ORDER;
        inputs = new bytes[](1);
        inputs[0] = abi.encode(market);
        account.execute(commands, inputs);

        IPerpsV2MarketConsolidated.DelayedOrder memory order =
            account.getDelayedOrder(sETHPERP);
        assert(order.isOffchain == false);
        assert(order.sizeDelta == 0);
        assert(order.desiredFillPrice == 0);
        assert(order.targetRoundId == 0);
        assert(order.commitDeposit == 0);
        assert(order.keeperDeposit == 0);
        assert(order.executableAtTime == 0);
        assert(order.intentionTime == 0);
        assert(order.trackingCode == "");
    }

    /*
        PERPS_V2_CLOSE_POSITION
    */

    function test_Commands_ClosePositionWhen_NoneExists() external {
        fundAccount(AMOUNT);

        address market = getMarketAddressFromKey(sETHPERP);
        (uint256 desiredFillPrice,) =
            IPerpsV2MarketConsolidated(market).assetPrice();

        IAccount.Command[] memory commands = new IAccount.Command[](1);
        commands[0] = IAccount.Command.PERPS_V2_CLOSE_POSITION;
        bytes[] memory inputs = new bytes[](1);
        inputs[0] = abi.encode(market, desiredFillPrice);

        vm.expectRevert("No position open");
        account.execute(commands, inputs);
    }

    function test_Commands_ClosePosition() external {
        fundAccount(AMOUNT);

        address market = getMarketAddressFromKey(sETHPERP);
        int256 marginDelta = int256(AMOUNT) / 10;
        int256 sizeDelta = 1 ether;
        (uint256 desiredFillPrice,) =
            IPerpsV2MarketConsolidated(market).assetPrice();

        // define atomic order to open position
        IAccount.Command[] memory commands = new IAccount.Command[](2);
        commands[0] = IAccount.Command.PERPS_V2_MODIFY_MARGIN;
        commands[1] = IAccount.Command.PERPS_V2_SUBMIT_ATOMIC_ORDER;
        bytes[] memory inputs = new bytes[](2);
        inputs[0] = abi.encode(market, marginDelta);
        inputs[1] = abi.encode(market, sizeDelta, desiredFillPrice);

        // open position
        account.execute(commands, inputs);

        // define close position order
        commands = new IAccount.Command[](1);
        commands[0] = IAccount.Command.PERPS_V2_CLOSE_POSITION;
        inputs = new bytes[](1);
        desiredFillPrice -= 1 ether;
        inputs[0] = abi.encode(market, desiredFillPrice);

        // close position
        account.execute(commands, inputs);

        IPerpsV2MarketConsolidated.Position memory position =
            account.getPosition(sETHPERP);
        assert(position.size == 0);
        assert(position.margin != 0);
<<<<<<< HEAD
    }

    /*
        PERPS_V2_SUBMIT_CLOSE_DELAYED_ORDER
    */

    function test_Commands_SubmitCloseDelayedOrder_NoneExists() external {
        IAccount.Command[] memory commands = new IAccount.Command[](1);
        bytes[] memory inputs = new bytes[](1);

        commands[0] = IAccount.Command.PERPS_V2_SUBMIT_CLOSE_DELAYED_ORDER;
        inputs[0] = abi.encode(getMarketAddressFromKey(sETHPERP), 0, 0);

        vm.expectRevert("no existing position");
        account.execute(commands, inputs);
    }

    function test_Commands_SubmitCloseDelayedOrder() external {
        fundAccount(AMOUNT);

        address market = getMarketAddressFromKey(sETHPERP);
        int256 marginDelta = int256(AMOUNT) / 10;
        int256 sizeDelta = 1 ether;
        (uint256 desiredFillPrice,) =
            IPerpsV2MarketConsolidated(market).assetPrice();

        // define atomic order to open position
        IAccount.Command[] memory commands = new IAccount.Command[](2);
        commands[0] = IAccount.Command.PERPS_V2_MODIFY_MARGIN;
        commands[1] = IAccount.Command.PERPS_V2_SUBMIT_ATOMIC_ORDER;
        bytes[] memory inputs = new bytes[](2);
        inputs[0] = abi.encode(market, marginDelta);
        inputs[1] = abi.encode(market, sizeDelta, desiredFillPrice);

        // open position
        account.execute(commands, inputs);

        // define close position order
        commands = new IAccount.Command[](1);
        inputs = new bytes[](1);
        commands[0] = IAccount.Command.PERPS_V2_SUBMIT_CLOSE_DELAYED_ORDER;
        inputs[0] =
            abi.encode(getMarketAddressFromKey(sETHPERP), 0, desiredFillPrice);

        // submit close position
        account.execute(commands, inputs);

        // check submitted order
        IPerpsV2MarketConsolidated.DelayedOrder memory order =
            account.getDelayedOrder(sETHPERP);
        assert(order.isOffchain == false);
        assert(order.sizeDelta == -sizeDelta);
    }

    /*
        PERPS_V2_SUBMIT_CLOSE_OFFCHAIN_DELAYED_ORDER
    */

    function test_Commands_SubmitCloseOffchainDelayedOrder_NoneExists()
        external
    {
        IAccount.Command[] memory commands = new IAccount.Command[](1);
        bytes[] memory inputs = new bytes[](1);

        commands[0] =
            IAccount.Command.PERPS_V2_SUBMIT_CLOSE_OFFCHAIN_DELAYED_ORDER;
        inputs[0] = abi.encode(getMarketAddressFromKey(sETHPERP), 0);

        vm.expectRevert("no existing position");
        account.execute(commands, inputs);
    }

    function test_Commands_SubmitCloseOffchainDelayedOrder() external {
        fundAccount(AMOUNT);

        address market = getMarketAddressFromKey(sETHPERP);
        int256 marginDelta = int256(AMOUNT) / 10;
        int256 sizeDelta = 1 ether;
        (uint256 desiredFillPrice,) =
            IPerpsV2MarketConsolidated(market).assetPrice();

        // define atomic order to open position
        IAccount.Command[] memory commands = new IAccount.Command[](2);
        commands[0] = IAccount.Command.PERPS_V2_MODIFY_MARGIN;
        commands[1] = IAccount.Command.PERPS_V2_SUBMIT_ATOMIC_ORDER;
        bytes[] memory inputs = new bytes[](2);
        inputs[0] = abi.encode(market, marginDelta);
        inputs[1] = abi.encode(market, sizeDelta, desiredFillPrice);

        // open position
        account.execute(commands, inputs);

        // define close position order
        commands = new IAccount.Command[](1);
        inputs = new bytes[](1);
        commands[0] =
            IAccount.Command.PERPS_V2_SUBMIT_CLOSE_OFFCHAIN_DELAYED_ORDER;
        inputs[0] =
            abi.encode(getMarketAddressFromKey(sETHPERP), desiredFillPrice);

        // submit close position
        account.execute(commands, inputs);

        // check submitted order
        IPerpsV2MarketConsolidated.DelayedOrder memory order =
            account.getDelayedOrder(sETHPERP);
        assert(order.isOffchain == true);
        assert(order.sizeDelta == -sizeDelta);
=======
>>>>>>> 8bfa982f
    }

    /*//////////////////////////////////////////////////////////////
                              TRADING FEES
    //////////////////////////////////////////////////////////////*/

    /// @notice test trading fee is imposed when size delta is non-zero
    function test_TradeFee_SizeDeltaNonZero() external {
        fundAccount(AMOUNT);

        IPerpsV2MarketConsolidated market =
            IPerpsV2MarketConsolidated(getMarketAddressFromKey(sETHPERP));
        int256 marginDelta = int256(AMOUNT) / 10;
        int256 sizeDelta = 1 ether;
        (uint256 desiredFillPrice,) =
            IPerpsV2MarketConsolidated(market).assetPrice();

        IAccount.Command[] memory commands = new IAccount.Command[](2);
        commands[0] = IAccount.Command.PERPS_V2_MODIFY_MARGIN;
        commands[1] = IAccount.Command.PERPS_V2_SUBMIT_ATOMIC_ORDER;
        bytes[] memory inputs = new bytes[](2);
        inputs[0] = abi.encode(address(market), marginDelta);
        inputs[1] = abi.encode(address(market), sizeDelta, desiredFillPrice);

        uint256 percentToTake = settings.tradeFee();
        uint256 fee =
            (accountExposed.expose_abs(sizeDelta) * percentToTake) / MAX_BPS;
        (uint256 price, bool invalid) = market.assetPrice();
        assert(!invalid);
        uint256 feeInSUSD = (price * fee) / 1e18;

        vm.expectEmit(true, true, true, true);
        emit FeeImposed(
            address(account),
            feeInSUSD,
            sETHPERP,
            bytes32(uint256(IAccount.FeeReason.TRADE_FEE))
            );
        account.execute(commands, inputs);
    }

    /// @notice test CannotPayFee error is emitted when fee exceeds free margin
    function test_TradeFee_ExceedFreeMargin() external {
        fundAccount(AMOUNT);

        address market = getMarketAddressFromKey(sETHPERP);
        int256 marginDelta = int256(AMOUNT);
        int256 sizeDelta = 1 ether;
        (uint256 desiredFillPrice,) =
            IPerpsV2MarketConsolidated(market).assetPrice();

        IAccount.Command[] memory commands = new IAccount.Command[](2);
        commands[0] = IAccount.Command.PERPS_V2_MODIFY_MARGIN;
        commands[1] = IAccount.Command.PERPS_V2_SUBMIT_ATOMIC_ORDER;
        bytes[] memory inputs = new bytes[](2);
        inputs[0] = abi.encode(market, marginDelta);
        inputs[1] = abi.encode(market, sizeDelta, desiredFillPrice);
        vm.expectRevert(abi.encodeWithSelector(IAccount.CannotPayFee.selector));
        account.execute(commands, inputs);
    }

    /*//////////////////////////////////////////////////////////////
                               SCENARIOS
    //////////////////////////////////////////////////////////////*/

    /*
        deposit margin into account -> deposit margin into market -> place delayed off-chain order
    */

    function test_Scenario_1() external {
        // mint sUSD to be deposited into account during execution
        mintSUSD(address(this), AMOUNT);
        sUSD.approve(address(account), AMOUNT);

        // delayed off-chain order details
        address market = getMarketAddressFromKey(sETHPERP);
        int256 marginDelta = int256(AMOUNT) / 10;
        int256 sizeDelta = 1 ether;
        (uint256 desiredFillPrice,) =
            IPerpsV2MarketConsolidated(market).assetPrice();

        // init commands and inputs
        IAccount.Command[] memory commands = new IAccount.Command[](3);
        bytes[] memory inputs = new bytes[](3);

        // define commands
        commands[0] = IAccount.Command.ACCOUNT_MODIFY_MARGIN;
        commands[1] = IAccount.Command.PERPS_V2_MODIFY_MARGIN;
        commands[2] = IAccount.Command.PERPS_V2_SUBMIT_OFFCHAIN_DELAYED_ORDER;

        // define inputs
        inputs[0] = abi.encode(AMOUNT);
        inputs[1] = abi.encode(market, marginDelta);
        inputs[2] = abi.encode(market, sizeDelta, desiredFillPrice);

        // execute commands w/ inputs
        account.execute(commands, inputs);

        // check margin has been deposited into market
        IPerpsV2MarketConsolidated.Position memory position =
            account.getPosition(sETHPERP);
        assert(position.margin != 0);

        // check some margin remains in account
        assert(account.freeMargin() != 0);

        // check order has been submitted
        IPerpsV2MarketConsolidated.DelayedOrder memory order =
            account.getDelayedOrder(sETHPERP);
        assert(order.isOffchain == true);
        assert(order.sizeDelta == sizeDelta);
    }

    /*//////////////////////////////////////////////////////////////
                                HELPERS
    //////////////////////////////////////////////////////////////*/

    function mintSUSD(address to, uint256 amount) private {
        address issuer = IAddressResolver(ADDRESS_RESOLVER).getAddress("Issuer");
        ISynth synthsUSD =
            ISynth(IAddressResolver(ADDRESS_RESOLVER).getAddress("SynthsUSD"));
        vm.prank(issuer);
        synthsUSD.issue(to, amount);
    }

    function fundAccount(uint256 amount) private {
        vm.deal(address(account), 1 ether);
        mintSUSD(address(this), amount);
        sUSD.approve(address(account), amount);
        modifyAccountMargin({amount: int256(amount)});
    }

    function getMarketAddressFromKey(bytes32 key)
        private
        view
        returns (address market)
    {
        market = address(
            IPerpsV2MarketConsolidated(
                IFuturesMarketManager(
                    IAddressResolver(ADDRESS_RESOLVER).getAddress(
                        "FuturesMarketManager"
                    )
                ).marketForKey(key)
            )
        );
    }

    /*//////////////////////////////////////////////////////////////
                           COMMAND SHORTCUTS
    //////////////////////////////////////////////////////////////*/

    function modifyAccountMargin(int256 amount) private {
        IAccount.Command[] memory commands = new IAccount.Command[](1);
        commands[0] = IAccount.Command.ACCOUNT_MODIFY_MARGIN;
        bytes[] memory inputs = new bytes[](1);
        inputs[0] = abi.encode(amount);
        account.execute(commands, inputs);
    }

    function withdrawEth(uint256 amount) private {
        IAccount.Command[] memory commands = new IAccount.Command[](1);
        commands[0] = IAccount.Command.ACCOUNT_WITHDRAW_ETH;
        bytes[] memory inputs = new bytes[](1);
        inputs[0] = abi.encode(amount);
        account.execute(commands, inputs);
    }

    function modifyMarketMargin(address market, int256 amount) private {
        IAccount.Command[] memory commands = new IAccount.Command[](1);
        commands[0] = IAccount.Command.PERPS_V2_MODIFY_MARGIN;
        bytes[] memory inputs = new bytes[](1);
        inputs[0] = abi.encode(market, amount);
        account.execute(commands, inputs);
    }

    function withdrawAllMarketMargin(address market) private {
        IAccount.Command[] memory commands = new IAccount.Command[](1);
        commands[0] = IAccount.Command.PERPS_V2_WITHDRAW_ALL_MARGIN;
        bytes[] memory inputs = new bytes[](1);
        inputs[0] = abi.encode(market);
        account.execute(commands, inputs);
    }
}<|MERGE_RESOLUTION|>--- conflicted
+++ resolved
@@ -626,7 +626,6 @@
             account.getPosition(sETHPERP);
         assert(position.size == 0);
         assert(position.margin != 0);
-<<<<<<< HEAD
     }
 
     /*
@@ -735,8 +734,6 @@
             account.getDelayedOrder(sETHPERP);
         assert(order.isOffchain == true);
         assert(order.sizeDelta == -sizeDelta);
-=======
->>>>>>> 8bfa982f
     }
 
     /*//////////////////////////////////////////////////////////////
