--- conflicted
+++ resolved
@@ -202,16 +202,13 @@
 
         marginAccountFactory = await (
             await ethers.getContractFactory("MarginAccountFactory")
-<<<<<<< HEAD
         ).deploy(
             "1.0.0",
             SUSD_PROXY,
             ADDRESS_RESOLVER,
-            marginBaseSettings.address
-        );
-=======
-        ).deploy("1.0.0", SUSD_PROXY, ADDRESS_RESOLVER, GELATO_OPS);
->>>>>>> 43ef0eb2
+            marginBaseSettings.address,
+            GELATO_OPS
+        );
         expect(marginAccountFactory.address).to.exist;
     });
 
