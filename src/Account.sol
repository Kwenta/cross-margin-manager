// SPDX-License-Identifier: GPL-3.0-or-later
pragma solidity 0.8.18;

import {
    IAccount,
    IAddressResolver,
    IExchanger,
    IFactory,
    IFuturesMarketManager,
    IPerpsV2MarketConsolidated,
    ISettings,
    IEvents
} from "./interfaces/IAccount.sol";
import {IERC20} from "@openzeppelin/contracts/token/ERC20/IERC20.sol";
import {Initializable} from "@openzeppelin/contracts/proxy/utils/Initializable.sol";
import {OpsReady, IOps} from "./utils/OpsReady.sol";
import {Owned} from "@solmate/auth/Owned.sol";

/// @title Kwenta Smart Margin Account Implementation
/// @author JaredBorders (jaredborders@pm.me), JChiaramonte7 (jeremy@bytecode.llc)
/// @notice flexible smart margin account enabling users to trade on-chain derivatives
contract Account is IAccount, OpsReady, Owned, Initializable {
    /*//////////////////////////////////////////////////////////////
                               CONSTANTS
    //////////////////////////////////////////////////////////////*/

    /// @inheritdoc IAccount
    bytes32 public constant VERSION = "2.0.0";

    /// @notice tracking code used when modifying positions
    bytes32 private constant TRACKING_CODE = "KWENTA";

    /// @notice name for futures market manager
    bytes32 private constant FUTURES_MARKET_MANAGER = "FuturesMarketManager";

    /// @notice constant for sUSD currency key
    bytes32 private constant SUSD = "sUSD";

    /// @notice minimum ETH balance required to place a conditional order
    uint256 private constant MIN_ETH = 1 ether / 100;

    /*//////////////////////////////////////////////////////////////
                               IMMUTABLES
    //////////////////////////////////////////////////////////////*/

    /// @notice address of the Synthetix ReadProxyAddressResolver
    IAddressResolver private immutable ADDRESS_RESOLVER;

    /// @notice address of the Synthetix ProxyERC20sUSD
    /// address used as the margin asset
    IERC20 private immutable MARGIN_ASSET;

    /*//////////////////////////////////////////////////////////////
                                 STATE
    //////////////////////////////////////////////////////////////*/

    /// @inheritdoc IAccount
    IFactory public factory;

    //// @inheritdoc IAccount
    IFuturesMarketManager public futuresMarketManager;

    /// @inheritdoc IAccount
    ISettings public settings;

    /// @inheritdoc IAccount
    IEvents public events;

    /// @inheritdoc IAccount
    uint256 public committedMargin;

    /// @inheritdoc IAccount
    uint256 public conditionalOrderId;

    /// @notice track conditional orders by id
    mapping(uint256 id => ConditionalOrder order) private conditionalOrders;

    /*//////////////////////////////////////////////////////////////
                               MODIFIERS
    //////////////////////////////////////////////////////////////*/

    /// @notice helpful modifier to check non-zero values
    /// @param value: value to check if zero
    modifier notZero(uint256 value, bytes32 valueName) {
        if (value == 0) revert ValueCannotBeZero(valueName);

        _;
    }

    /*//////////////////////////////////////////////////////////////
                              CONSTRUCTOR
    //////////////////////////////////////////////////////////////*/

    /// @notice disable initializers on initial contract deployment
    /// @dev set owner of implementation to zero address
    constructor(address addressResolver, address marginAsset) Owned(address(0)) {
        // recommended to use this to lock implementation contracts
        // that are designed to be called through proxies
        _disableInitializers();

        ADDRESS_RESOLVER = IAddressResolver(addressResolver);
        MARGIN_ASSET = IERC20(marginAsset);
    }

    /// @notice initialize contract (only once) and transfer ownership to specified address
    /// @dev ensure resolver and sUSD addresses are set to their proxies and not implementations
    /// @param _owner: account owner
    /// @param _settings: contract address for account settings
    /// @param _events: address of events contract for accounts
    /// @param _factory: contract address for account factory
    function initialize(address _owner, address _settings, address _events, address _factory)
        external
        initializer
    {
        owner = _owner;
        emit OwnershipTransferred(address(0), _owner);

        settings = ISettings(_settings);
        events = IEvents(_events);
        factory = IFactory(_factory);

        // get address for futures market manager
        futuresMarketManager = IFuturesMarketManager(
            ADDRESS_RESOLVER.requireAndGetAddress(
                FUTURES_MARKET_MANAGER, "Account: Could not get Futures Market Manager"
            )
        );
    }

    /*//////////////////////////////////////////////////////////////
                                 VIEWS
    //////////////////////////////////////////////////////////////*/

    /// @inheritdoc IAccount
    function getDelayedOrder(bytes32 _marketKey)
        external
        view
        override
        returns (IPerpsV2MarketConsolidated.DelayedOrder memory order)
    {
        // fetch delayed order data from Synthetix
        order = _getPerpsV2Market(_marketKey).delayedOrders(address(this));
    }

    /// @inheritdoc IAccount
    function checker(uint256 _conditionalOrderId)
        external
        view
        returns (bool canExec, bytes memory execPayload)
    {
        (canExec,) = _validConditionalOrder(_conditionalOrderId);

        // calldata for execute func
        execPayload =
            abi.encodeWithSelector(this.executeConditionalOrder.selector, _conditionalOrderId);
    }

    /// @inheritdoc IAccount
    function freeMargin() public view override returns (uint256) {
        return MARGIN_ASSET.balanceOf(address(this)) - committedMargin;
    }

    /// @inheritdoc IAccount
    function getPosition(bytes32 _marketKey)
        public
        view
        override
        returns (IPerpsV2MarketConsolidated.Position memory position)
    {
        // fetch position data from Synthetix
        position = _getPerpsV2Market(_marketKey).positions(address(this));
    }

    /// @inheritdoc IAccount
    function getConditionalOrder(uint256 _conditionalOrderId)
        public
        view
        override
        returns (ConditionalOrder memory)
    {
        return conditionalOrders[_conditionalOrderId];
    }

    /*//////////////////////////////////////////////////////////////
                           ACCOUNT OWNERSHIP
    //////////////////////////////////////////////////////////////*/

    /// @notice transfer ownership of this account to a new address
    /// @dev will update factory's mapping record of owner to account
    /// @param _newOwner: address to transfer ownership to
    function transferOwnership(address _newOwner) public override onlyOwner {
        factory.updateAccountOwner({_oldOwner: owner, _newOwner: _newOwner});
        super.transferOwnership(_newOwner);
    }

    /*//////////////////////////////////////////////////////////////
                               EXECUTION
    //////////////////////////////////////////////////////////////*/

    /// @inheritdoc IAccount
    function execute(Command[] memory _commands, bytes[] memory _inputs)
        external
        payable
        override
        onlyOwner
    {
        uint256 numCommands = _commands.length;
        if (_inputs.length != numCommands) {
            revert LengthMismatch();
        }

        // loop through all given commands and execute them
        for (uint256 commandIndex = 0; commandIndex < numCommands;) {
            Command command = _commands[commandIndex];

            bytes memory input = _inputs[commandIndex];

            _dispatch(command, input);

            unchecked {
                commandIndex++;
            }
        }
    }

    function _dispatch(Command _command, bytes memory _inputs) internal {
        // @TODO optimize via grouping commands: i.e. if uint(command) > 5, etc.

        if (_command == Command.ACCOUNT_MODIFY_MARGIN) {
            (int256 amount) = abi.decode(_inputs, (int256));
            _modifyAccountMargin({_amount: amount});
        } else if (_command == Command.ACCOUNT_WITHDRAW_ETH) {
            (uint256 amount) = abi.decode(_inputs, (uint256));
            _withdrawEth({_amount: amount});
        } else if (_command == Command.PERPS_V2_MODIFY_MARGIN) {
            (address market, int256 amount) = abi.decode(_inputs, (address, int256));
            _perpsV2ModifyMargin({_market: market, _amount: amount});
        } else if (_command == Command.PERPS_V2_WITHDRAW_ALL_MARGIN) {
            address market = abi.decode(_inputs, (address));
            _perpsV2WithdrawAllMargin({_market: market});
        } else if (_command == Command.PERPS_V2_SUBMIT_ATOMIC_ORDER) {
            (address market, int256 sizeDelta, uint256 priceImpactDelta) =
                abi.decode(_inputs, (address, int256, uint256));
            _perpsV2SubmitAtomicOrder({
                _market: market,
                _sizeDelta: sizeDelta,
                _priceImpactDelta: priceImpactDelta
            });
        } else if (_command == Command.PERPS_V2_SUBMIT_DELAYED_ORDER) {
            (address market, int256 sizeDelta, uint256 priceImpactDelta, uint256 desiredTimeDelta) =
                abi.decode(_inputs, (address, int256, uint256, uint256));
            _perpsV2SubmitDelayedOrder({
                _market: market,
                _sizeDelta: sizeDelta,
                _priceImpactDelta: priceImpactDelta,
                _desiredTimeDelta: desiredTimeDelta
            });
        } else if (_command == Command.PERPS_V2_SUBMIT_OFFCHAIN_DELAYED_ORDER) {
            (address market, int256 sizeDelta, uint256 priceImpactDelta) =
                abi.decode(_inputs, (address, int256, uint256));
            _perpsV2SubmitOffchainDelayedOrder({
                _market: market,
                _sizeDelta: sizeDelta,
                _priceImpactDelta: priceImpactDelta
            });
        } else if (_command == Command.PERPS_V2_CANCEL_DELAYED_ORDER) {
            address market = abi.decode(_inputs, (address));
            _perpsV2CancelDelayedOrder({_market: market});
        } else if (_command == Command.PERPS_V2_CANCEL_OFFCHAIN_DELAYED_ORDER) {
            address market = abi.decode(_inputs, (address));
            _perpsV2CancelOffchainDelayedOrder({_market: market});
        } else if (_command == Command.PERPS_V2_CLOSE_POSITION) {
            (address market, uint256 priceImpactDelta) = abi.decode(_inputs, (address, uint256));
            _perpsV2ClosePosition({_market: market, _priceImpactDelta: priceImpactDelta});
        } else if (_command == Command.GELATO_PLACE_CONDITIONAL_ORDER) {
            (
                bytes32 marketKey,
                int256 marginDelta,
                int256 sizeDelta,
                uint256 targetPrice,
                ConditionalOrderTypes conditionalOrderType,
                uint128 priceImpactDelta,
                bool reduceOnly
            ) = abi.decode(
                _inputs, (bytes32, int256, int256, uint256, ConditionalOrderTypes, uint128, bool)
            );
            _placeConditionalOrder({
                _marketKey: marketKey,
                _marginDelta: marginDelta,
                _sizeDelta: sizeDelta,
                _targetPrice: targetPrice,
                _conditionalOrderType: conditionalOrderType,
                _priceImpactDelta: priceImpactDelta,
                _reduceOnly: reduceOnly
            });
        } else if (_command == Command.GELATO_CANCEL_CONDITIONAL_ORDER) {
            uint256 orderId = abi.decode(_inputs, (uint256));
            _cancelConditionalOrder({_conditionalOrderId: orderId});
        } else {
            // placeholder area for further commands
            revert InvalidCommandType(uint256(_command));
        }
    }

    /*//////////////////////////////////////////////////////////////
                        ACCOUNT DEPOSIT/WITHDRAW
    //////////////////////////////////////////////////////////////*/

    /// @notice allows ETH to be deposited directly into a margin account
    /// @notice ETH can be withdrawn
    receive() external payable onlyOwner {}

    /// @notice allow users to withdraw ETH deposited for keeper fees
    /// @param _amount: amount to withdraw
    function _withdrawEth(uint256 _amount) internal {
        if (_amount > 0) {
            (bool success,) = payable(owner).call{value: _amount}("");
            if (!success) revert EthWithdrawalFailed();

            events.emitEthWithdraw({user: msg.sender, account: address(this), amount: _amount});
        }
    }

    /// @notice deposit/withdraw margin to/from this smart margin account
    /// @param _amount: amount of margin to deposit/withdraw
    function _modifyAccountMargin(int256 _amount) internal {
        // if amount is positive, deposit
        if (_amount > 0) {
            bool success = MARGIN_ASSET.transferFrom(owner, address(this), _abs(_amount));
            if (!success) revert FailedMarginTransfer();

            events.emitDeposit({user: msg.sender, account: address(this), amount: _abs(_amount)});
        } else if (_amount < 0) {
            // if amount is negative, withdraw
            if (_abs(_amount) > freeMargin()) {
                /// @dev make sure committed margin isn't withdrawn
                revert InsufficientFreeMargin(freeMargin(), _abs(_amount));
            } else {
                bool success = MARGIN_ASSET.transfer(owner, _abs(_amount));
                if (!success) revert FailedMarginTransfer();

                events.emitWithdraw({
                    user: msg.sender,
                    account: address(this),
                    amount: _abs(_amount)
                });
            }
        }
    }

    /*//////////////////////////////////////////////////////////////
                          MODIFY MARKET MARGIN
    //////////////////////////////////////////////////////////////*/

    /// @notice deposit/withdraw margin to/from a Synthetix PerpsV2 Market
    /// @param _market: address of market
    /// @param _amount: amount of margin to deposit/withdraw
    function _perpsV2ModifyMargin(address _market, int256 _amount) internal {
        if (_amount > 0) {
            if (uint256(_amount) > freeMargin()) {
                revert InsufficientFreeMargin(freeMargin(), uint256(_amount));
            } else {
                IPerpsV2MarketConsolidated(_market).transferMargin(_amount);
            }
        } else {
            IPerpsV2MarketConsolidated(_market).transferMargin(_amount);
        }
    }

    /// @notice withdraw margin from market back to this account
    /// @dev this will *not* fail if market has zero margin
    function _perpsV2WithdrawAllMargin(address _market) internal {
        IPerpsV2MarketConsolidated(_market).withdrawAllMargin();
    }

    /*//////////////////////////////////////////////////////////////
                             ATOMIC ORDERS
    //////////////////////////////////////////////////////////////*/

    /// @notice submit an atomic order to a Synthetix PerpsV2 Market
    /// @dev trade fee may be imposed on smart margin account
    /// @param _market: address of market
    /// @param _sizeDelta: size delta of order
    /// @param _priceImpactDelta: price impact delta of order
    function _perpsV2SubmitAtomicOrder(
        address _market,
        int256 _sizeDelta,
        uint256 _priceImpactDelta
    ) internal {
        _imposeFee(
            _calculateTradeFee({
                _sizeDelta: _sizeDelta,
                _market: IPerpsV2MarketConsolidated(_market),
                _conditionalOrderFee: 0
            })
        );

        IPerpsV2MarketConsolidated(_market).modifyPositionWithTracking({
            sizeDelta: _sizeDelta,
            priceImpactDelta: _priceImpactDelta,
            trackingCode: TRACKING_CODE
        });
    }

    /// @notice close Synthetix PerpsV2 Market position via an atomic order
    /// @dev trade fee may be imposed on smart margin account
    /// @param _market: address of market
    /// @param _priceImpactDelta: price impact delta of order
    function _perpsV2ClosePosition(address _market, uint256 _priceImpactDelta) internal {
        // establish Synthetix PerpsV2 Market position
        bytes32 marketKey = IPerpsV2MarketConsolidated(_market).marketKey();

        // close position (i.e. reduce size to zero)
        /// @dev this does not remove margin from market
        IPerpsV2MarketConsolidated(_market).closePositionWithTracking(
            _priceImpactDelta, TRACKING_CODE
        );

        _imposeFee(
            _calculateTradeFee({
                _sizeDelta: getPosition(marketKey).size,
                _market: IPerpsV2MarketConsolidated(_market),
                _conditionalOrderFee: 0
            })
        );
    }

    /*//////////////////////////////////////////////////////////////
                             DELAYED ORDERS
    //////////////////////////////////////////////////////////////*/

    /// @notice submit a delayed order to a Synthetix PerpsV2 Market
    /// @dev trade fee may be imposed on smart margin account
    /// @param _market: address of market
    /// @param _sizeDelta: size delta of order
    /// @param _priceImpactDelta: price impact delta of order
    /// @param _desiredTimeDelta: desired time delta of order
    function _perpsV2SubmitDelayedOrder(
        address _market,
        int256 _sizeDelta,
        uint256 _priceImpactDelta,
        uint256 _desiredTimeDelta
    ) internal {
        _imposeFee(
            _calculateTradeFee({
                _sizeDelta: _sizeDelta,
                _market: IPerpsV2MarketConsolidated(_market),
                _conditionalOrderFee: 0
            })
        );

        IPerpsV2MarketConsolidated(_market).submitDelayedOrderWithTracking({
            sizeDelta: _sizeDelta,
            priceImpactDelta: _priceImpactDelta,
            desiredTimeDelta: _desiredTimeDelta,
            trackingCode: TRACKING_CODE
        });
    }

    /// @notice cancel a *pending* delayed order from a Synthetix PerpsV2 Market
    /// @dev will revert if no previous delayed order
    function _perpsV2CancelDelayedOrder(address _market) internal {
        IPerpsV2MarketConsolidated(_market).cancelDelayedOrder(address(this));
    }

    /*//////////////////////////////////////////////////////////////
                        DELAYED OFF-CHAIN ORDERS
    //////////////////////////////////////////////////////////////*/

    /// @notice submit an off-chain delayed order to a Synthetix PerpsV2 Market
    /// @dev trade fee may be imposed on smart margin account
    /// @param _market: address of market
    /// @param _sizeDelta: size delta of order
    /// @param _priceImpactDelta: price impact delta of order
    function _perpsV2SubmitOffchainDelayedOrder(
        address _market,
        int256 _sizeDelta,
        uint256 _priceImpactDelta
    ) internal {
        _imposeFee(
            _calculateTradeFee({
                _sizeDelta: _sizeDelta,
                _market: IPerpsV2MarketConsolidated(_market),
                _conditionalOrderFee: 0
            })
        );

        IPerpsV2MarketConsolidated(_market).submitOffchainDelayedOrderWithTracking({
            sizeDelta: _sizeDelta,
            priceImpactDelta: _priceImpactDelta,
            trackingCode: TRACKING_CODE
        });
    }

    /// @notice cancel a *pending* off-chain delayed order from a Synthetix PerpsV2 Market
    /// @dev will revert if no previous offchain delayed order
    function _perpsV2CancelOffchainDelayedOrder(address _market) internal {
        IPerpsV2MarketConsolidated(_market).cancelOffchainDelayedOrder(address(this));
    }

    /*//////////////////////////////////////////////////////////////
                           CONDITIONAL ORDERS
    //////////////////////////////////////////////////////////////*/

    /// @notice register a conditional order internally and with gelato
    /// @dev restricts _sizeDelta to be non-zero otherwise no need for conditional order
    /// @param _marketKey: Synthetix futures market id/key
    /// @param _marginDelta: amount of margin (in sUSD) to deposit or withdraw
    /// @param _sizeDelta: denominated in market currency (i.e. ETH, BTC, etc), size of position
    /// @param _targetPrice: expected conditional order price
    /// @param _conditionalOrderType: expected conditional order type enum where 0 = LIMIT, 1 = STOP, etc..
    /// @param _priceImpactDelta: price impact tolerance as a percentage
    /// @param _reduceOnly: if true, only allows position's absolute size to decrease
    function _placeConditionalOrder(
        bytes32 _marketKey,
        int256 _marginDelta,
        int256 _sizeDelta,
        uint256 _targetPrice,
        ConditionalOrderTypes _conditionalOrderType,
        uint128 _priceImpactDelta,
        bool _reduceOnly
<<<<<<< HEAD
    ) internal notZero(_abs(_sizeDelta), "_sizeDelta") {
        // ensure account has enough eth to eventually pay for the conditional order
        if (address(this).balance < MIN_ETH) {
            revert InsufficientEthBalance(address(this).balance, MIN_ETH);
        }

=======
    )
        external
        payable
        override
        notZero(_abs(_sizeDelta), "_sizeDelta")
        onlyOwner
        returns (uint256)
    {
>>>>>>> 5ff9bbbe
        // if more margin is desired on the position we must commit the margin
        if (_marginDelta > 0) {
            // ensure margin doesn't exceed max
            if (uint256(_marginDelta) > freeMargin()) {
                revert InsufficientFreeMargin(freeMargin(), uint256(_marginDelta));
            }
            committedMargin += _abs(_marginDelta);
        }

        // create and submit Gelato task for this conditional order
        bytes32 taskId = _createGelatoTask();

        // internally store the conditional order
        conditionalOrders[conditionalOrderId] = ConditionalOrder({
            marketKey: _marketKey,
            marginDelta: _marginDelta,
            sizeDelta: _sizeDelta,
            targetPrice: _targetPrice,
            gelatoTaskId: taskId,
            conditionalOrderType: _conditionalOrderType,
            priceImpactDelta: _priceImpactDelta,
            reduceOnly: _reduceOnly
        });

        events.emitConditionalOrderPlaced({
            account: address(this),
            conditionalOrderId: conditionalOrderId,
            marketKey: _marketKey,
            marginDelta: _marginDelta,
            sizeDelta: _sizeDelta,
            targetPrice: _targetPrice,
            conditionalOrderType: _conditionalOrderType,
            priceImpactDelta: _priceImpactDelta,
            reduceOnly: _reduceOnly
        });

        conditionalOrderId++;
    }

    /// @notice cancel a gelato queued conditional order
    /// @param _conditionalOrderId: key for an active conditional order
    function _cancelConditionalOrder(uint256 _conditionalOrderId) internal {
        ConditionalOrder memory conditionalOrder = getConditionalOrder(_conditionalOrderId);

        // if margin was committed, free it
        if (conditionalOrder.marginDelta > 0) {
            committedMargin -= _abs(conditionalOrder.marginDelta);
        }

        // cancel gelato task
        /// @dev will revert if task id does not exist {Ops.cancelTask: Task not found}
        IOps(OPS).cancelTask({taskId: conditionalOrder.gelatoTaskId});

        // delete order from conditional orders
        delete conditionalOrders[_conditionalOrderId];

        events.emitConditionalOrderCancelled({
            account: address(this),
            conditionalOrderId: _conditionalOrderId,
            reason: ConditionalOrderCancelledReason.CONDITIONAL_ORDER_CANCELLED_BY_USER
        });
    }

    /*//////////////////////////////////////////////////////////////
                   GELATO CONDITIONAL ORDER HANDLING
    //////////////////////////////////////////////////////////////*/

    /// @inheritdoc IAccount
    function executeConditionalOrder(uint256 _conditionalOrderId) external override onlyOps {
        (bool isValidConditionalOrder, uint256 fillPrice) =
            _validConditionalOrder(_conditionalOrderId);

        // Account.checker() will prevent this from being called if the conditional order is not valid
        /// @dev this is a safety check; never intended to fail
        assert(isValidConditionalOrder);

        ConditionalOrder memory conditionalOrder = getConditionalOrder(_conditionalOrderId);
        address market = address(_getPerpsV2Market(conditionalOrder.marketKey));

        // if conditional order is reduce only, ensure position size is only reduced
        if (conditionalOrder.reduceOnly) {
            int256 currentSize = _getPerpsV2Market(conditionalOrder.marketKey).positions({
                account: address(this)
            }).size;

            // ensure position exists and incoming size delta is NOT the same sign
            /// @dev if incoming size delta is the same sign, then the conditional order is not reduce only
            if (currentSize == 0 || _isSameSign(currentSize, conditionalOrder.sizeDelta)) {
                // remove task from gelato's side
                /// @dev optimization done for gelato
                IOps(OPS).cancelTask(conditionalOrder.gelatoTaskId);

                // delete conditional order from conditional orders
                delete conditionalOrders[_conditionalOrderId];

                events.emitConditionalOrderCancelled({
                    account: address(this),
                    conditionalOrderId: _conditionalOrderId,
                    reason: ConditionalOrderCancelledReason.CONDITIONAL_ORDER_CANCELLED_NOT_REDUCE_ONLY
                });

                return;
            }

            // ensure incoming size delta is not larger than current position size
            /// @dev reduce only conditional orders can only reduce position size (i.e. approach size of zero) and
            /// cannot cross that boundary (i.e. short -> long or long -> short)
            if (_abs(conditionalOrder.sizeDelta) > _abs(currentSize)) {
                // bound conditional order size delta to current position size
                conditionalOrder.sizeDelta = -currentSize;
            }
        }

        // if margin was committed, free it
        if (conditionalOrder.marginDelta > 0) {
            committedMargin -= _abs(conditionalOrder.marginDelta);
        }

        // remove task from gelato's side
        /// @dev optimization done for gelato
        IOps(OPS).cancelTask(conditionalOrder.gelatoTaskId);

        // delete conditional order from conditional orders
        delete conditionalOrders[_conditionalOrderId];

        // calculate conditional order fee imposed by Kwenta
        uint256 conditionalOrderFee = conditionalOrder.conditionalOrderType
            == ConditionalOrderTypes.LIMIT ? settings.limitOrderFee() : settings.stopOrderFee();

        // execute trade
        _perpsV2ModifyMargin({_market: market, _amount: conditionalOrder.marginDelta});
        _perpsV2SubmitOffchainDelayedOrder({
            _market: market,
            _sizeDelta: conditionalOrder.sizeDelta,
            _priceImpactDelta: conditionalOrder.priceImpactDelta
        });

        // pay Gelato imposed fee for conditional order execution
        (uint256 fee, address feeToken) = IOps(OPS).getFeeDetails();
        _transfer({_amount: fee, _paymentToken: feeToken});

        // pay Kwenta imposed fee for conditional order execution
        _imposeFee(
            _calculateTradeFee({
                _sizeDelta: conditionalOrder.sizeDelta,
                _market: IPerpsV2MarketConsolidated(market),
                _conditionalOrderFee: conditionalOrderFee
            })
        );

        events.emitConditionalOrderFilled({
            account: address(this),
            conditionalOrderId: _conditionalOrderId,
            fillPrice: fillPrice,
            keeperFee: fee
        });
    }

    /// @notice create a new Gelato task for a conditional order
    /// @return taskId of the new Gelato task
    function _createGelatoTask() internal returns (bytes32 taskId) {
        // establish required data for creating a Gelato task
        IOps.Module[] memory modules = new IOps.Module[](1);
        modules[0] = IOps.Module.RESOLVER;
        bytes[] memory args = new bytes[](1);
        args[0] = abi.encodeWithSelector(this.checker.selector, conditionalOrderId);
        IOps.ModuleData memory moduleData = IOps.ModuleData({modules: modules, args: args});

        // submit new task to Gelato and store the task id
        taskId = IOps(OPS).createTask({
            execAddress: address(this),
            execData: abi.encodeWithSelector(this.executeConditionalOrder.selector, conditionalOrderId),
            moduleData: moduleData,
            feeToken: ETH
        });
    }

    /// @notice order logic condition checker
    /// @dev this is where order type logic checks are handled
    /// @param _conditionalOrderId: key for an active order
    /// @return true if conditional order is valid by execution rules
    /// @return price that the order will be filled at (only valid if prev is true)
    function _validConditionalOrder(uint256 _conditionalOrderId)
        internal
        view
        returns (bool, uint256)
    {
        ConditionalOrder memory conditionalOrder = getConditionalOrder(_conditionalOrderId);

        // check if markets satisfy specific order type
        if (conditionalOrder.conditionalOrderType == ConditionalOrderTypes.LIMIT) {
            return _validLimitOrder(conditionalOrder);
        } else if (conditionalOrder.conditionalOrderType == ConditionalOrderTypes.STOP) {
            return _validStopOrder(conditionalOrder);
        } else {
            // unknown order type
            return (false, 0);
        }
    }

    /// @notice limit order logic condition checker
    /// @dev sizeDelta will never be zero due to check when submitting conditional order
    /// @param _conditionalOrder: struct for an active conditional order
    /// @return true if conditional order is valid by execution rules
    /// @return price that the conditional order will be submitted
    function _validLimitOrder(ConditionalOrder memory _conditionalOrder)
        internal
        view
        returns (bool, uint256)
    {
        /// @dev is marketKey is invalid, this will revert
        uint256 price = _sUSDRate(_getPerpsV2Market(_conditionalOrder.marketKey));

        if (_conditionalOrder.sizeDelta > 0) {
            // Long: increase position size (buy) once *below* target price
            // ex: open long position once price is below target
            return (price <= _conditionalOrder.targetPrice, price);
        } else {
            // Short: decrease position size (sell) once *above* target price
            // ex: open short position once price is above target
            return (price >= _conditionalOrder.targetPrice, price);
        }
    }

    /// @notice stop order logic condition checker
    /// @dev sizeDelta will never be zero due to check when submitting order
    /// @param _conditionalOrder: struct for an active conditional order
    /// @return true if conditional order is valid by execution rules
    /// @return price that the conditional order will be submitted
    function _validStopOrder(ConditionalOrder memory _conditionalOrder)
        internal
        view
        returns (bool, uint256)
    {
        /// @dev is marketKey is invalid, this will revert
        uint256 price = _sUSDRate(_getPerpsV2Market(_conditionalOrder.marketKey));

        if (_conditionalOrder.sizeDelta > 0) {
            // Long: increase position size (buy) once *above* target price
            // ex: unwind short position once price is above target (prevent further loss)
            return (price >= _conditionalOrder.targetPrice, price);
        } else {
            // Short: decrease position size (sell) once *below* target price
            // ex: unwind long position once price is below target (prevent further loss)
            return (price <= _conditionalOrder.targetPrice, price);
        }
    }

    /*//////////////////////////////////////////////////////////////
                             FEE UTILITIES
    //////////////////////////////////////////////////////////////*/

    /// @notice calculate fee based on both size and given market
    /// @param _sizeDelta: size delta of given trade
    /// @param _market: Synthetix PerpsV2 Market
    /// @param _conditionalOrderFee: additional fee charged for conditional orders
    /// @return fee to be imposed based on size delta
    function _calculateTradeFee(
        int256 _sizeDelta,
        IPerpsV2MarketConsolidated _market,
        uint256 _conditionalOrderFee
    ) internal view returns (uint256 fee) {
        fee = (_abs(_sizeDelta) * (settings.tradeFee() + _conditionalOrderFee)) / settings.MAX_BPS();

        /// @notice fee is currently measured in the underlying base asset of the market
        /// @dev fee will be measured in sUSD, thus exchange rate is needed
        fee = (_sUSDRate(_market) * fee) / 1e18;
    }

    /// @notice impose fee on account
    /// @param _fee: fee to impose
    function _imposeFee(uint256 _fee) internal {
        /// @dev send fee to Kwenta's treasury
        if (_fee > freeMargin()) {
            // fee canot be greater than available margin
            revert CannotPayFee();
        } else {
            // attempt to transfer margin asset from user to Kwenta's treasury
            bool success = MARGIN_ASSET.transfer(settings.treasury(), _fee);
            if (!success) revert FailedMarginTransfer();

            events.emitFeeImposed({account: address(this), amount: _fee});
        }
    }

    /*//////////////////////////////////////////////////////////////
                            GETTER UTILITIES
    //////////////////////////////////////////////////////////////*/

    /// @notice fetch PerpsV2Market market defined by market key
    /// @param _marketKey: key for Synthetix PerpsV2 market
    /// @return IPerpsV2Market contract interface
    function _getPerpsV2Market(bytes32 _marketKey)
        internal
        view
        returns (IPerpsV2MarketConsolidated)
    {
        return IPerpsV2MarketConsolidated(futuresMarketManager.marketForKey(_marketKey));
    }

    /// @notice get exchange rate of underlying market asset in terms of sUSD
    /// @param _market: Synthetix PerpsV2 Market
    /// @return price in sUSD
    function _sUSDRate(IPerpsV2MarketConsolidated _market) internal view returns (uint256) {
        (uint256 price, bool invalid) = _market.assetPrice();
        if (invalid) {
            revert InvalidPrice();
        }
        return price;
    }

    /*//////////////////////////////////////////////////////////////
                             MATH UTILITIES
    //////////////////////////////////////////////////////////////*/

    /// @notice get absolute value of the input, returned as an unsigned number.
    /// @param x: signed number
    /// @return z uint256 absolute value of x
    function _abs(int256 x) internal pure returns (uint256 z) {
        assembly {
            let mask := sub(0, shr(255, x))
            z := xor(mask, add(mask, x))
        }
    }

    /// @notice determines if input numbers have the same sign
    /// @dev asserts that both numbers are not zero
    /// @param x: signed number
    /// @param y: signed number
    /// @return true if same sign, false otherwise
    function _isSameSign(int256 x, int256 y) internal pure returns (bool) {
        assert(x != 0 && y != 0);
        return (x ^ y) >= 0;
    }
}<|MERGE_RESOLUTION|>--- conflicted
+++ resolved
@@ -519,23 +519,7 @@
         ConditionalOrderTypes _conditionalOrderType,
         uint128 _priceImpactDelta,
         bool _reduceOnly
-<<<<<<< HEAD
     ) internal notZero(_abs(_sizeDelta), "_sizeDelta") {
-        // ensure account has enough eth to eventually pay for the conditional order
-        if (address(this).balance < MIN_ETH) {
-            revert InsufficientEthBalance(address(this).balance, MIN_ETH);
-        }
-
-=======
-    )
-        external
-        payable
-        override
-        notZero(_abs(_sizeDelta), "_sizeDelta")
-        onlyOwner
-        returns (uint256)
-    {
->>>>>>> 5ff9bbbe
         // if more margin is desired on the position we must commit the margin
         if (_marginDelta > 0) {
             // ensure margin doesn't exceed max
