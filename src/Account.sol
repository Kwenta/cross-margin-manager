// SPDX-License-Identifier: GPL-3.0-or-later
pragma solidity 0.8.18;

import {Auth} from "src/utils/Auth.sol";
import {BytesLib} from "src/utils/uniswap/BytesLib.sol";
import {
<<<<<<< HEAD
    IAccount, IPerpsV2MarketConsolidated
} from "src/interfaces/IAccount.sol";
import {IFactory} from "src/interfaces/IFactory.sol";
import {IFuturesMarketManager} from
    "src/interfaces/synthetix/IFuturesMarketManager.sol";
import {IPermit2} from "src/interfaces/uniswap/IPermit2.sol";
import {ISettings} from "src/interfaces/ISettings.sol";
import {ISystemStatus} from "src/interfaces/synthetix/ISystemStatus.sol";
import {IOps} from "src/interfaces/gelato/IOps.sol";
import {IUniversalRouter} from "src/interfaces/uniswap/IUniversalRouter.sol";
import {IEvents} from "src/interfaces/IEvents.sol";
import {IPerpsV2ExchangeRate} from
    "src/interfaces/synthetix/IPerpsV2ExchangeRate.sol";
import {OpsReady} from "src/utils/gelato/OpsReady.sol";
import {SafeCast160} from "src/utils/uniswap/SafeCast160.sol";
import {IERC20} from "src/interfaces/token/IERC20.sol";
import {V3Path} from "src/utils/uniswap/V3Path.sol";
=======
    IAccount,
    IEvents,
    IFactory,
    IFuturesMarketManager,
    IPerpsV2ExchangeRate,
    IPerpsV2MarketConsolidated,
    ISettings,
    ISystemStatus
} from "./interfaces/IAccount.sol";
import {IERC20} from "./interfaces/IERC20.sol";
import {OpsReady, IOps} from "./utils/OpsReady.sol";
>>>>>>> 36b04914

/// @title Kwenta Smart Margin Account Implementation
/// @author JaredBorders (jaredborders@pm.me), JChiaramonte7 (jeremy@bytecode.llc)
/// @notice flexible smart margin account enabling users to trade on-chain derivatives
contract Account is IAccount, Auth, OpsReady {
    using V3Path for bytes;
    using BytesLib for bytes;
    using SafeCast160 for uint256;

    /*//////////////////////////////////////////////////////////////
                               CONSTANTS
    //////////////////////////////////////////////////////////////*/

    /// @inheritdoc IAccount
    bytes32 public constant VERSION = "2.0.3";

    /// @notice tracking code used when modifying positions
    bytes32 internal constant TRACKING_CODE = "KWENTA";

    /// @notice used to ensure the pyth provided price is sufficiently recent
    /// @dev price cannot be older than MAX_PRICE_LATENCY seconds
    uint256 internal constant MAX_PRICE_LATENCY = 120;

    /// @notice Uniswap's Universal Router command for swapping tokens
    /// @dev specifically for swapping exact tokens in for a non-exact amount of tokens out
    uint256 internal constant V3_SWAP_EXACT_IN = 0x00;

    /*//////////////////////////////////////////////////////////////
                               IMMUTABLES
    //////////////////////////////////////////////////////////////*/

    /// @notice address of the Smart Margin Account Factory
    IFactory internal immutable FACTORY;

    /// @notice address of the contract used by all accounts for emitting events
    /// @dev can be immutable due to the fact the events contract is
    /// upgraded alongside the account implementation
    IEvents internal immutable EVENTS;

    /// @notice address of the Synthetix ProxyERC20sUSD contract used as the margin asset
    /// @dev can be immutable due to the fact the sUSD contract is a proxy address
    IERC20 internal immutable MARGIN_ASSET;

    /// @notice address of the Synthetix PerpsV2ExchangeRate
    /// @dev used internally by Synthetix Perps V2 contracts to retrieve asset exchange rates
    IPerpsV2ExchangeRate internal immutable PERPS_V2_EXCHANGE_RATE;

    /// @notice address of the Synthetix FuturesMarketManager
    /// @dev the manager keeps track of which markets exist, and is the main window between
    /// perpsV2 markets and the rest of the synthetix system. It accumulates the total debt
    /// over all markets, and issues and burns sUSD on each market's behalf
    IFuturesMarketManager internal immutable FUTURES_MARKET_MANAGER;

    /// @notice address of the Synthetix SystemStatus
    /// @dev the system status contract is used to check if the system is operational
    ISystemStatus internal immutable SYSTEM_STATUS;

    /// @notice address of contract used to store global settings
    ISettings internal immutable SETTINGS;

    /// @notice address of Uniswap's Universal Router
    IUniversalRouter internal immutable UNISWAP_UNIVERSAL_ROUTER;

    /// @notice address of Uniswap's Permit2
    IPermit2 public immutable PERMIT2;

    /*//////////////////////////////////////////////////////////////
                                 STATE
    //////////////////////////////////////////////////////////////*/

    /// @inheritdoc IAccount
    uint256 public committedMargin;

    /// @inheritdoc IAccount
    uint256 public conditionalOrderId;

    /// @notice track conditional orders by id
    mapping(uint256 id => ConditionalOrder order) internal conditionalOrders;

    /// @notice value used for reentrancy protection
    uint256 internal locked = 1;

    /*//////////////////////////////////////////////////////////////
                               MODIFIERS
    //////////////////////////////////////////////////////////////*/

    modifier isAccountExecutionEnabled() {
        if (!SETTINGS.accountExecutionEnabled()) {
            revert AccountExecutionDisabled();
        }

        _;
    }

    modifier nonReentrant() {
        if (locked == 2) revert Reentrancy();
        locked = 2;

        _;

        locked = 1;
    }

    /*//////////////////////////////////////////////////////////////
                              CONSTRUCTOR
    //////////////////////////////////////////////////////////////*/

    /// @dev set owner of implementation to zero address
    /// @param _params: constructor parameters (see IAccount.sol)
    constructor(AccountConstructorParams memory _params)
        Auth(address(0))
        OpsReady(_params.gelato, _params.ops)
    {
        FACTORY = IFactory(_params.factory);
        EVENTS = IEvents(_params.events);
        MARGIN_ASSET = IERC20(_params.marginAsset);
        PERPS_V2_EXCHANGE_RATE =
            IPerpsV2ExchangeRate(_params.perpsV2ExchangeRate);
        FUTURES_MARKET_MANAGER =
            IFuturesMarketManager(_params.futuresMarketManager);
        SYSTEM_STATUS = ISystemStatus(_params.systemStatus);
        SETTINGS = ISettings(_params.settings);
        UNISWAP_UNIVERSAL_ROUTER = IUniversalRouter(_params.universalRouter);
        PERMIT2 = IPermit2(_params.permit2);
    }

    /*//////////////////////////////////////////////////////////////
                                 VIEWS
    //////////////////////////////////////////////////////////////*/

    /// @inheritdoc IAccount
    function getDelayedOrder(bytes32 _marketKey)
        external
        view
        override
        returns (IPerpsV2MarketConsolidated.DelayedOrder memory order)
    {
        // fetch delayed order data from Synthetix
        order = _getPerpsV2Market(_marketKey).delayedOrders(address(this));
    }

    /// @inheritdoc IAccount
    function checker(uint256 _conditionalOrderId)
        external
        view
        returns (bool canExec, bytes memory execPayload)
    {
        canExec = _validConditionalOrder(_conditionalOrderId);

        // calldata for execute func
        execPayload =
            abi.encodeCall(this.executeConditionalOrder, _conditionalOrderId);
    }

    /// @inheritdoc IAccount
    function freeMargin() public view override returns (uint256) {
        return MARGIN_ASSET.balanceOf(address(this)) - committedMargin;
    }

    /// @inheritdoc IAccount
    function getPosition(bytes32 _marketKey)
        public
        view
        override
        returns (IPerpsV2MarketConsolidated.Position memory position)
    {
        // fetch position data from Synthetix
        position = _getPerpsV2Market(_marketKey).positions(address(this));
    }

    /// @inheritdoc IAccount
    function getConditionalOrder(uint256 _conditionalOrderId)
        public
        view
        override
        returns (ConditionalOrder memory)
    {
        return conditionalOrders[_conditionalOrderId];
    }

    /*//////////////////////////////////////////////////////////////
                               OWNERSHIP
    //////////////////////////////////////////////////////////////*/

    /// @inheritdoc IAccount
    function setInitialOwnership(address _owner) external override {
        if (msg.sender != address(FACTORY)) revert Unauthorized();
        owner = _owner;
        emit OwnershipTransferred(address(0), _owner);
    }

    /// @notice transfer ownership of account to new address
    /// @dev update factory's record of account ownership
    /// @param _newOwner: new account owner
    function transferOwnership(address _newOwner) public override {
        // will revert if msg.sender is *NOT* owner
        super.transferOwnership(_newOwner);

        // update the factory's record of owners and account addresses
        FACTORY.updateAccountOwnership({
            _newOwner: _newOwner,
            _oldOwner: msg.sender // verified to be old owner
        });
    }

    /*//////////////////////////////////////////////////////////////
                               EXECUTION
    //////////////////////////////////////////////////////////////*/

    /// @inheritdoc IAccount
    function execute(Command[] calldata _commands, bytes[] calldata _inputs)
        external
        payable
        override
        isAccountExecutionEnabled
    {
        uint256 numCommands = _commands.length;
        if (_inputs.length != numCommands) {
            revert LengthMismatch();
        }

        // loop through all given commands and execute them
        for (uint256 commandIndex = 0; commandIndex < numCommands;) {
            _dispatch(_commands[commandIndex], _inputs[commandIndex]);
            unchecked {
                ++commandIndex;
            }
        }
    }

    /// @notice Decodes and executes the given command with the given inputs
    /// @param _command: The command type to execute
    /// @param _inputs: The inputs to execute the command with
    function _dispatch(Command _command, bytes calldata _inputs)
        internal
        nonReentrant
    {
        uint256 commandIndex = uint256(_command);

        if (commandIndex < 4) {
            /// @dev only owner can execute the following commands
            if (!isOwner()) revert Unauthorized();

            if (_command == Command.ACCOUNT_MODIFY_MARGIN) {
                // Command.ACCOUNT_MODIFY_MARGIN
                int256 amount;
                assembly {
                    amount := calldataload(_inputs.offset)
                }
                _modifyAccountMargin({_amount: amount});
            } else if (_command == Command.ACCOUNT_WITHDRAW_ETH) {
                uint256 amount;
                assembly {
                    amount := calldataload(_inputs.offset)
                }
                _withdrawEth({_amount: amount});
            } else if (_command == Command.UNISWAP_V3_SWAP) {
                // Command.UNISWAP_V3_SWAP
                uint256 amountIn;
                uint256 amountOutMin;
                bytes calldata path = _inputs.toBytes(2);
                assembly {
                    amountIn := calldataload(_inputs.offset)
                    amountOutMin := calldataload(add(_inputs.offset, 0x20))
                    // 0x40 offset is the path; decoded above
                }
                _uniswapV3Swap({
                    _amountIn: amountIn,
                    _amountOutMin: amountOutMin,
                    _path: path
                });
            } else {
                // Command.PERMIT2_PERMIT
                IPermit2.PermitSingle calldata permitSingle;
                assembly {
                    permitSingle := _inputs.offset
                }
                bytes calldata data = _inputs.toBytes(6); // PermitSingle takes first 6 slots (0..5)
                PERMIT2.permit(msg.sender, permitSingle, data);
            }
        } else {
            /// @dev only owner and delegate(s) can execute the following commands
            if (!isAuth()) revert Unauthorized();

            if (commandIndex < 6) {
                if (_command == Command.PERPS_V2_MODIFY_MARGIN) {
                    // Command.PERPS_V2_MODIFY_MARGIN
                    address market;
                    int256 amount;
                    assembly {
                        market := calldataload(_inputs.offset)
                        amount := calldataload(add(_inputs.offset, 0x20))
                    }
                    _perpsV2ModifyMargin({_market: market, _amount: amount});
                } else {
                    // Command.PERPS_V2_WITHDRAW_ALL_MARGIN
                    address market;
                    assembly {
                        market := calldataload(_inputs.offset)
                    }
                    _perpsV2WithdrawAllMargin({_market: market});
                }
            } else if (commandIndex < 8) {
                if (_command == Command.PERPS_V2_SUBMIT_ATOMIC_ORDER) {
                    // Command.PERPS_V2_SUBMIT_ATOMIC_ORDER
                    address market;
                    int256 sizeDelta;
                    uint256 desiredFillPrice;
                    assembly {
                        market := calldataload(_inputs.offset)
                        sizeDelta := calldataload(add(_inputs.offset, 0x20))
                        desiredFillPrice :=
                            calldataload(add(_inputs.offset, 0x40))
                    }
                    _perpsV2SubmitAtomicOrder({
                        _market: market,
                        _sizeDelta: sizeDelta,
                        _desiredFillPrice: desiredFillPrice
                    });
                } else {
                    // Command.PERPS_V2_SUBMIT_DELAYED_ORDER
                    address market;
                    int256 sizeDelta;
                    uint256 desiredTimeDelta;
                    uint256 desiredFillPrice;
                    assembly {
                        market := calldataload(_inputs.offset)
                        sizeDelta := calldataload(add(_inputs.offset, 0x20))
                        desiredTimeDelta :=
                            calldataload(add(_inputs.offset, 0x40))
                        desiredFillPrice :=
                            calldataload(add(_inputs.offset, 0x60))
                    }
                    _perpsV2SubmitDelayedOrder({
                        _market: market,
                        _sizeDelta: sizeDelta,
                        _desiredTimeDelta: desiredTimeDelta,
                        _desiredFillPrice: desiredFillPrice
                    });
                }
            } else if (commandIndex < 10) {
                if (_command == Command.PERPS_V2_SUBMIT_OFFCHAIN_DELAYED_ORDER)
                {
                    // Command.PERPS_V2_SUBMIT_OFFCHAIN_DELAYED_ORDER
                    address market;
                    int256 sizeDelta;
                    uint256 desiredFillPrice;
                    assembly {
                        market := calldataload(_inputs.offset)
                        sizeDelta := calldataload(add(_inputs.offset, 0x20))
                        desiredFillPrice :=
                            calldataload(add(_inputs.offset, 0x40))
                    }
                    _perpsV2SubmitOffchainDelayedOrder({
                        _market: market,
                        _sizeDelta: sizeDelta,
                        _desiredFillPrice: desiredFillPrice
                    });
                } else {
                    // Command.PERPS_V2_CLOSE_POSITION
                    address market;
                    uint256 desiredFillPrice;
                    assembly {
                        market := calldataload(_inputs.offset)
                        desiredFillPrice :=
                            calldataload(add(_inputs.offset, 0x20))
                    }
                    _perpsV2ClosePosition({
                        _market: market,
                        _desiredFillPrice: desiredFillPrice
                    });
                }
            } else if (commandIndex < 12) {
                if (_command == Command.PERPS_V2_SUBMIT_CLOSE_DELAYED_ORDER) {
                    // Command.PERPS_V2_SUBMIT_CLOSE_DELAYED_ORDER
                    address market;
                    uint256 desiredTimeDelta;
                    uint256 desiredFillPrice;
                    assembly {
                        market := calldataload(_inputs.offset)
                        desiredTimeDelta :=
                            calldataload(add(_inputs.offset, 0x20))
                        desiredFillPrice :=
                            calldataload(add(_inputs.offset, 0x40))
                    }
                    _perpsV2SubmitCloseDelayedOrder({
                        _market: market,
                        _desiredTimeDelta: desiredTimeDelta,
                        _desiredFillPrice: desiredFillPrice
                    });
                } else {
                    // Command.PERPS_V2_SUBMIT_CLOSE_OFFCHAIN_DELAYED_ORDER
                    address market;
                    uint256 desiredFillPrice;
                    assembly {
                        market := calldataload(_inputs.offset)
                        desiredFillPrice :=
                            calldataload(add(_inputs.offset, 0x20))
                    }
                    _perpsV2SubmitCloseOffchainDelayedOrder({
                        _market: market,
                        _desiredFillPrice: desiredFillPrice
                    });
                }
            } else if (commandIndex < 14) {
                if (_command == Command.PERPS_V2_CANCEL_DELAYED_ORDER) {
                    // Command.PERPS_V2_CANCEL_DELAYED_ORDER
                    address market;
                    assembly {
                        market := calldataload(_inputs.offset)
                    }
                    _perpsV2CancelDelayedOrder({_market: market});
                } else {
                    // Command.PERPS_V2_CANCEL_OFFCHAIN_DELAYED_ORDER
                    address market;
                    assembly {
                        market := calldataload(_inputs.offset)
                    }
                    _perpsV2CancelOffchainDelayedOrder({_market: market});
                }
            } else if (commandIndex < 16) {
                if (_command == Command.GELATO_PLACE_CONDITIONAL_ORDER) {
                    // Command.GELATO_PLACE_CONDITIONAL_ORDER
                    bytes32 marketKey;
                    int256 marginDelta;
                    int256 sizeDelta;
                    uint256 targetPrice;
                    ConditionalOrderTypes conditionalOrderType;
                    uint256 desiredFillPrice;
                    bool reduceOnly;
                    assembly {
                        marketKey := calldataload(_inputs.offset)
                        marginDelta := calldataload(add(_inputs.offset, 0x20))
                        sizeDelta := calldataload(add(_inputs.offset, 0x40))
                        targetPrice := calldataload(add(_inputs.offset, 0x60))
                        conditionalOrderType :=
                            calldataload(add(_inputs.offset, 0x80))
                        desiredFillPrice :=
                            calldataload(add(_inputs.offset, 0xa0))
                        reduceOnly := calldataload(add(_inputs.offset, 0xc0))
                    }
                    _placeConditionalOrder({
                        _marketKey: marketKey,
                        _marginDelta: marginDelta,
                        _sizeDelta: sizeDelta,
                        _targetPrice: targetPrice,
                        _conditionalOrderType: conditionalOrderType,
                        _desiredFillPrice: desiredFillPrice,
                        _reduceOnly: reduceOnly
                    });
                } else {
                    // Command.GELATO_CANCEL_CONDITIONAL_ORDER
                    uint256 orderId;
                    assembly {
                        orderId := calldataload(_inputs.offset)
                    }
                    _cancelConditionalOrder({_conditionalOrderId: orderId});
                }
            } else {
                revert InvalidCommandType(commandIndex);
            }
        }
    }

    /*//////////////////////////////////////////////////////////////
                        ACCOUNT DEPOSIT/WITHDRAW
    //////////////////////////////////////////////////////////////*/

    /// @notice allows ETH to be deposited directly into a margin account
    /// @notice ETH can be withdrawn
    receive() external payable {}

    /// @notice allow users to withdraw ETH deposited for keeper fees
    /// @param _amount: amount to withdraw
    function _withdrawEth(uint256 _amount) internal {
        if (_amount > 0) {
            (bool success,) = payable(msg.sender).call{value: _amount}("");
            if (!success) revert EthWithdrawalFailed();

            EVENTS.emitEthWithdraw({user: msg.sender, amount: _amount});
        }
    }

    /// @notice deposit/withdraw margin to/from this smart margin account
    /// @param _amount: amount of margin to deposit/withdraw
    function _modifyAccountMargin(int256 _amount) internal {
        // if amount is positive, deposit
        if (_amount > 0) {
            /// @dev failed Synthetix asset transfer will revert and not return false if unsuccessful
            /// @dev msg.sender must have approved Permit2 to spend at least the amountIn
            PERMIT2.transferFrom({
                from: msg.sender,
                to: address(this),
                amount: _abs(_amount).toUint160(),
                token: address(MARGIN_ASSET)
            });

            EVENTS.emitDeposit({user: msg.sender, amount: _abs(_amount)});
        } else if (_amount < 0) {
            // if amount is negative, withdraw
            _sufficientMargin(_amount);

            /// @dev failed Synthetix asset transfer will revert and not return false if unsuccessful
            MARGIN_ASSET.transfer(msg.sender, _abs(_amount));

            EVENTS.emitWithdraw({user: msg.sender, amount: _abs(_amount)});
        }
    }

    /*//////////////////////////////////////////////////////////////
                          MODIFY MARKET MARGIN
    //////////////////////////////////////////////////////////////*/

    /// @notice deposit/withdraw margin to/from a Synthetix PerpsV2 Market
    /// @param _market: address of market
    /// @param _amount: amount of margin to deposit/withdraw
    function _perpsV2ModifyMargin(address _market, int256 _amount) internal {
        if (_amount > 0) {
            _sufficientMargin(_amount);
        }
        IPerpsV2MarketConsolidated(_market).transferMargin(_amount);
    }

    /// @notice withdraw margin from market back to this account
    /// @dev this will *not* fail if market has zero margin
    function _perpsV2WithdrawAllMargin(address _market) internal {
        IPerpsV2MarketConsolidated(_market).withdrawAllMargin();
    }

    /*//////////////////////////////////////////////////////////////
                             ATOMIC ORDERS
    //////////////////////////////////////////////////////////////*/

    /// @notice submit an atomic order to a Synthetix PerpsV2 Market
    /// @dev atomic orders are executed immediately and incur a *significant* fee
    /// @param _market: address of market
    /// @param _sizeDelta: size delta of order
    /// @param _desiredFillPrice: desired fill price of order
    function _perpsV2SubmitAtomicOrder(
        address _market,
        int256 _sizeDelta,
        uint256 _desiredFillPrice
    ) internal {
        IPerpsV2MarketConsolidated(_market).modifyPositionWithTracking({
            sizeDelta: _sizeDelta,
            desiredFillPrice: _desiredFillPrice,
            trackingCode: TRACKING_CODE
        });
    }

    /// @notice close Synthetix PerpsV2 Market position via an atomic order
    /// @param _market: address of market
    /// @param _desiredFillPrice: desired fill price of order
    function _perpsV2ClosePosition(address _market, uint256 _desiredFillPrice)
        internal
    {
        // close position (i.e. reduce size to zero)
        /// @dev this does not remove margin from market
        IPerpsV2MarketConsolidated(_market).closePositionWithTracking({
            desiredFillPrice: _desiredFillPrice,
            trackingCode: TRACKING_CODE
        });
    }

    /*//////////////////////////////////////////////////////////////
                             DELAYED ORDERS
    //////////////////////////////////////////////////////////////*/

    /// @notice submit a delayed order to a Synthetix PerpsV2 Market
    /// @param _market: address of market
    /// @param _sizeDelta: size delta of order
    /// @param _desiredTimeDelta: desired time delta of order
    /// @param _desiredFillPrice: desired fill price of order
    function _perpsV2SubmitDelayedOrder(
        address _market,
        int256 _sizeDelta,
        uint256 _desiredTimeDelta,
        uint256 _desiredFillPrice
    ) internal {
        IPerpsV2MarketConsolidated(_market).submitDelayedOrderWithTracking({
            sizeDelta: _sizeDelta,
            desiredTimeDelta: _desiredTimeDelta,
            desiredFillPrice: _desiredFillPrice,
            trackingCode: TRACKING_CODE
        });
    }

    /// @notice cancel a *pending* delayed order from a Synthetix PerpsV2 Market
    /// @dev will revert if no previous delayed order
    function _perpsV2CancelDelayedOrder(address _market) internal {
        IPerpsV2MarketConsolidated(_market).cancelDelayedOrder(address(this));
    }

    /// @notice close Synthetix PerpsV2 Market position via a delayed order
    /// @param _market: address of market
    /// @param _desiredTimeDelta: desired time delta of order
    /// @param _desiredFillPrice: desired fill price of order
    function _perpsV2SubmitCloseDelayedOrder(
        address _market,
        uint256 _desiredTimeDelta,
        uint256 _desiredFillPrice
    ) internal {
        // close position (i.e. reduce size to zero)
        /// @dev this does not remove margin from market
        IPerpsV2MarketConsolidated(_market).submitCloseDelayedOrderWithTracking({
            desiredTimeDelta: _desiredTimeDelta,
            desiredFillPrice: _desiredFillPrice,
            trackingCode: TRACKING_CODE
        });
    }

    /*//////////////////////////////////////////////////////////////
                        DELAYED OFF-CHAIN ORDERS
    //////////////////////////////////////////////////////////////*/

    /// @notice submit an off-chain delayed order to a Synthetix PerpsV2 Market
    /// @param _market: address of market
    /// @param _sizeDelta: size delta of order
    /// @param _desiredFillPrice: desired fill price of order
    function _perpsV2SubmitOffchainDelayedOrder(
        address _market,
        int256 _sizeDelta,
        uint256 _desiredFillPrice
    ) internal {
        IPerpsV2MarketConsolidated(_market)
            .submitOffchainDelayedOrderWithTracking({
            sizeDelta: _sizeDelta,
            desiredFillPrice: _desiredFillPrice,
            trackingCode: TRACKING_CODE
        });
    }

    /// @notice cancel a *pending* off-chain delayed order from a Synthetix PerpsV2 Market
    /// @dev will revert if no previous offchain delayed order
    function _perpsV2CancelOffchainDelayedOrder(address _market) internal {
        IPerpsV2MarketConsolidated(_market).cancelOffchainDelayedOrder(
            address(this)
        );
    }

    /// @notice close Synthetix PerpsV2 Market position via an offchain delayed order
    /// @param _market: address of market
    /// @param _desiredFillPrice: desired fill price of order
    function _perpsV2SubmitCloseOffchainDelayedOrder(
        address _market,
        uint256 _desiredFillPrice
    ) internal {
        // close position (i.e. reduce size to zero)
        /// @dev this does not remove margin from market
        IPerpsV2MarketConsolidated(_market)
            .submitCloseOffchainDelayedOrderWithTracking({
            desiredFillPrice: _desiredFillPrice,
            trackingCode: TRACKING_CODE
        });
    }

    /*//////////////////////////////////////////////////////////////
                           CONDITIONAL ORDERS
    //////////////////////////////////////////////////////////////*/

    /// @notice register a conditional order internally and with gelato
    /// @dev restricts _sizeDelta to be non-zero otherwise no need for conditional order
    /// @param _marketKey: Synthetix futures market id/key
    /// @param _marginDelta: amount of margin (in sUSD) to deposit or withdraw
    /// @param _sizeDelta: denominated in market currency (i.e. ETH, BTC, etc), size of position
    /// @param _targetPrice: expected conditional order price
    /// @param _conditionalOrderType: expected conditional order type enum where 0 = LIMIT, 1 = STOP, etc..
    /// @param _desiredFillPrice: desired price to fill Synthetix PerpsV2 order at execution time
    /// @param _reduceOnly: if true, only allows position's absolute size to decrease
    function _placeConditionalOrder(
        bytes32 _marketKey,
        int256 _marginDelta,
        int256 _sizeDelta,
        uint256 _targetPrice,
        ConditionalOrderTypes _conditionalOrderType,
        uint256 _desiredFillPrice,
        bool _reduceOnly
    ) internal {
        if (_sizeDelta == 0) revert ZeroSizeDelta();

        // if more margin is desired on the position we must commit the margin
        if (_marginDelta > 0) {
            _sufficientMargin(_marginDelta);
            committedMargin += _abs(_marginDelta);
        }

        // create and submit Gelato task for this conditional order
        bytes32 taskId = _createGelatoTask();

        // internally store the conditional order
        conditionalOrders[conditionalOrderId] = ConditionalOrder({
            marketKey: _marketKey,
            marginDelta: _marginDelta,
            sizeDelta: _sizeDelta,
            targetPrice: _targetPrice,
            gelatoTaskId: taskId,
            conditionalOrderType: _conditionalOrderType,
            desiredFillPrice: _desiredFillPrice,
            reduceOnly: _reduceOnly
        });

        EVENTS.emitConditionalOrderPlaced({
            conditionalOrderId: conditionalOrderId,
            gelatoTaskId: taskId,
            marketKey: _marketKey,
            marginDelta: _marginDelta,
            sizeDelta: _sizeDelta,
            targetPrice: _targetPrice,
            conditionalOrderType: _conditionalOrderType,
            desiredFillPrice: _desiredFillPrice,
            reduceOnly: _reduceOnly
        });

        ++conditionalOrderId;
    }

    /// @notice create a new Gelato task for a conditional order
    /// @return taskId of the new Gelato task
    function _createGelatoTask() internal returns (bytes32 taskId) {
        IOps.ModuleData memory moduleData = _createGelatoModuleData();

        taskId = IOps(OPS).createTask({
            execAddress: address(this),
            execData: abi.encodeCall(
                this.executeConditionalOrder, conditionalOrderId
                ),
            moduleData: moduleData,
            feeToken: ETH
        });
    }

    /// @notice create the Gelato ModuleData for a conditional order
    /// @dev see IOps for details on the task creation and the ModuleData struct
    function _createGelatoModuleData()
        internal
        view
        returns (IOps.ModuleData memory moduleData)
    {
        moduleData = IOps.ModuleData({
            modules: new IOps.Module[](1),
            args: new bytes[](1)
        });

        moduleData.modules[0] = IOps.Module.RESOLVER;
        moduleData.args[0] = abi.encode(
            address(this), abi.encodeCall(this.checker, conditionalOrderId)
        );
    }

    /// @notice cancel a gelato queued conditional order
    /// @param _conditionalOrderId: key for an active conditional order
    function _cancelConditionalOrder(uint256 _conditionalOrderId) internal {
        ConditionalOrder memory conditionalOrder =
            getConditionalOrder(_conditionalOrderId);

        // if margin was committed, free it
        if (conditionalOrder.marginDelta > 0) {
            committedMargin -= _abs(conditionalOrder.marginDelta);
        }

        // cancel gelato task
        /// @dev will revert if task id does not exist {Automate.cancelTask: Task not found}
        IOps(OPS).cancelTask({taskId: conditionalOrder.gelatoTaskId});

        // delete order from conditional orders
        delete conditionalOrders[_conditionalOrderId];

        EVENTS.emitConditionalOrderCancelled({
            conditionalOrderId: _conditionalOrderId,
            gelatoTaskId: conditionalOrder.gelatoTaskId,
            reason: ConditionalOrderCancelledReason
                .CONDITIONAL_ORDER_CANCELLED_BY_USER
        });
    }

    /*//////////////////////////////////////////////////////////////
                   GELATO CONDITIONAL ORDER HANDLING
    //////////////////////////////////////////////////////////////*/

    /// @inheritdoc IAccount
    function executeConditionalOrder(uint256 _conditionalOrderId)
        external
        override
        isAccountExecutionEnabled
        onlyOps
    {
        // store conditional order in memory
        ConditionalOrder memory conditionalOrder =
            getConditionalOrder(_conditionalOrderId);

        // remove conditional order from internal accounting
        delete conditionalOrders[_conditionalOrderId];

        // remove gelato task from their accounting
        /// @dev will revert if task id does not exist {Automate.cancelTask: Task not found}
        IOps(OPS).cancelTask({taskId: conditionalOrder.gelatoTaskId});

        // pay Gelato imposed fee for conditional order execution
        (uint256 fee, address feeToken) = IOps(OPS).getFeeDetails();
        _transfer({_amount: fee, _paymentToken: feeToken});

        // define Synthetix PerpsV2 market
        IPerpsV2MarketConsolidated market =
            _getPerpsV2Market(conditionalOrder.marketKey);

        /// @dev conditional order is valid given checker() returns true; define fill price
        (uint256 fillPrice, PriceOracleUsed priceOracle) = _sUSDRate(market);

        // if conditional order is reduce only, ensure position size is only reduced
        if (conditionalOrder.reduceOnly) {
            int256 currentSize = market.positions({account: address(this)}).size;

            // ensure position exists and incoming size delta is NOT the same sign
            /// @dev if incoming size delta is the same sign, then the conditional order is not reduce only
            if (
                currentSize == 0
                    || _isSameSign(currentSize, conditionalOrder.sizeDelta)
            ) {
                EVENTS.emitConditionalOrderCancelled({
                    conditionalOrderId: _conditionalOrderId,
                    gelatoTaskId: conditionalOrder.gelatoTaskId,
                    reason: ConditionalOrderCancelledReason
                        .CONDITIONAL_ORDER_CANCELLED_NOT_REDUCE_ONLY
                });

                return;
            }

            // ensure incoming size delta is not larger than current position size
            /// @dev reduce only conditional orders can only reduce position size (i.e. approach size of zero) and
            /// cannot cross that boundary (i.e. short -> long or long -> short)
            if (_abs(conditionalOrder.sizeDelta) > _abs(currentSize)) {
                // bound conditional order size delta to current position size
                conditionalOrder.sizeDelta = -currentSize;
            }
        }

        // if margin was committed, free it
        if (conditionalOrder.marginDelta > 0) {
            committedMargin -= _abs(conditionalOrder.marginDelta);
        }

        // execute trade
        _perpsV2ModifyMargin({
            _market: address(market),
            _amount: conditionalOrder.marginDelta
        });
        _perpsV2SubmitOffchainDelayedOrder({
            _market: address(market),
            _sizeDelta: conditionalOrder.sizeDelta,
            _desiredFillPrice: conditionalOrder.desiredFillPrice
        });

        EVENTS.emitConditionalOrderFilled({
            conditionalOrderId: _conditionalOrderId,
            gelatoTaskId: conditionalOrder.gelatoTaskId,
            fillPrice: fillPrice,
            keeperFee: fee,
            priceOracle: priceOracle
        });
    }

    /// @notice order logic condition checker
    /// @dev this is where order type logic checks are handled
    /// @param _conditionalOrderId: key for an active order
    /// @return true if conditional order is valid by execution rules
    function _validConditionalOrder(uint256 _conditionalOrderId)
        internal
        view
        returns (bool)
    {
        ConditionalOrder memory conditionalOrder =
            getConditionalOrder(_conditionalOrderId);

        // return false if market is paused
        try SYSTEM_STATUS.requireFuturesMarketActive(conditionalOrder.marketKey)
        {} catch {
            return false;
        }

        /// @dev if marketKey is invalid, this will revert
        (uint256 price,) =
            _sUSDRate(_getPerpsV2Market(conditionalOrder.marketKey));

        // check if markets satisfy specific order type
        if (
            conditionalOrder.conditionalOrderType == ConditionalOrderTypes.LIMIT
        ) {
            return _validLimitOrder(conditionalOrder, price);
        } else if (
            conditionalOrder.conditionalOrderType == ConditionalOrderTypes.STOP
        ) {
            return _validStopOrder(conditionalOrder, price);
        }

        // unknown order type
        return false;
    }

    /// @notice limit order logic condition checker
    /// @dev sizeDelta will never be zero due to check when submitting conditional order
    /// @param _conditionalOrder: struct for an active conditional order
    /// @param _price: current price of market asset
    /// @return true if conditional order is valid by execution rules
    function _validLimitOrder(
        ConditionalOrder memory _conditionalOrder,
        uint256 _price
    ) internal pure returns (bool) {
        if (_conditionalOrder.sizeDelta > 0) {
            // Long: increase position size (buy) once *below* target price
            // ex: open long position once price is below target
            return _price <= _conditionalOrder.targetPrice;
        } else {
            // Short: decrease position size (sell) once *above* target price
            // ex: open short position once price is above target
            return _price >= _conditionalOrder.targetPrice;
        }
    }

    /// @notice stop order logic condition checker
    /// @dev sizeDelta will never be zero due to check when submitting order
    /// @param _conditionalOrder: struct for an active conditional order
    /// @param _price: current price of market asset
    /// @return true if conditional order is valid by execution rules
    function _validStopOrder(
        ConditionalOrder memory _conditionalOrder,
        uint256 _price
    ) internal pure returns (bool) {
        if (_conditionalOrder.sizeDelta > 0) {
            // Long: increase position size (buy) once *above* target price
            // ex: unwind short position once price is above target (prevent further loss)
            return _price >= _conditionalOrder.targetPrice;
        } else {
            // Short: decrease position size (sell) once *below* target price
            // ex: unwind long position once price is below target (prevent further loss)
            return _price <= _conditionalOrder.targetPrice;
        }
    }

    /*//////////////////////////////////////////////////////////////
                                UNISWAP
    //////////////////////////////////////////////////////////////*/

    /// @notice swap tokens via Uniswap V3 (sUSD <-> whitelisted token)
    /// @dev assumes sufficient token allowances (i.e. Permit2 and this contract)
    /// @dev non-whitelisted connector tokens will NOT cause a revert
    /// (i.e. sUSD -> non-whitelisted token -> whitelisted token)
    /// @param _amountIn: amount of token to swap
    /// @param _amountOutMin: minimum amount of token to receive
    /// @param _path: path of tokens to swap (token0 - fee - token1)
    function _uniswapV3Swap(
        uint256 _amountIn,
        uint256 _amountOutMin,
        bytes calldata _path
    ) internal {
        // decode tokens to swap
        (address tokenIn, address tokenOut) = _getTokenInTokenOut(_path);

        // define recipient of swap; set later once direction is established
        address recipient;

        /// @dev verify direction and validity of swap (i.e. sUSD <-> whitelisted token)
        if (
            tokenIn == address(MARGIN_ASSET)
                && SETTINGS.whitelistedTokens(tokenOut)
        ) {
            // if swapping sUSD for another token, ensure sufficient margin
            /// @dev margin is being transferred out of this contract
            _sufficientMargin(int256(_amountIn));

            recipient = msg.sender;
        } else if (
            tokenOut == address(MARGIN_ASSET)
                && SETTINGS.whitelistedTokens(tokenIn)
        ) {
            // if swapping another token for sUSD, token must be transferred to this contract
            /// @dev msg.sender must have approved Permit2 to spend at least the amountIn
            PERMIT2.transferFrom({
                from: msg.sender,
                to: address(this),
                amount: _amountIn.toUint160(),
                token: tokenIn
            });

            recipient = address(this);
        } else {
            // only allow sUSD <-> whitelisted token swaps
            revert TokenSwapNotAllowed(tokenIn, tokenOut);
        }

        // approve Permit2 to spend _amountIn of this contract's tokenIn
        IERC20(tokenIn).approve(address(PERMIT2), _amountIn);

        // approve tokens to be swapped via Universal Router
        PERMIT2.approve({
            token: tokenIn,
            spender: address(UNISWAP_UNIVERSAL_ROUTER),
            amount: _amountIn.toUint160(),
            // Use an unlimited expiration because it most
            // closely mimics how a standard approval works
            expiration: type(uint48).max
        });

        _universalRouterExecute(recipient, _amountIn, _amountOutMin, _path);

        EVENTS.emitUniswapV3Swap({
            tokenIn: tokenIn,
            tokenOut: tokenOut,
            recipient: recipient,
            amountIn: _amountIn,
            amountOutMinimum: _amountOutMin
        });
    }

    /// @notice call Uniswap's Universal Router to execute a swap
    /// @param _recipient: address to receive swapped tokens
    /// @param _amountIn: amount of token to swap
    /// @param _amountOutMin: minimum amount of token to receive
    /// @param _path: path of tokens to swap (token0 - fee - token1)
    function _universalRouterExecute(
        address _recipient,
        uint256 _amountIn,
        uint256 _amountOutMin,
        bytes calldata _path
    ) internal {
        /// @dev payerIsUser (i.e. 5th argument encoded) will always be true
        bytes[] memory inputs = new bytes[](1);
        inputs[0] =
            abi.encode(_recipient, _amountIn, _amountOutMin, _path, true);

        UNISWAP_UNIVERSAL_ROUTER.execute({
            commands: abi.encodePacked(bytes1(uint8(V3_SWAP_EXACT_IN))),
            inputs: inputs,
            deadline: block.timestamp
        });
    }

    function _getTokenInTokenOut(bytes calldata _path)
        internal
        pure
        returns (address tokenIn, address tokenOut)
    {
        tokenIn = _path.decodeFirstToken();
        while (true) {
            bool hasMultiplePools = _path.hasMultiplePools();

            // decide whether to continue or terminate
            if (hasMultiplePools) {
                _path = _path.skipToken();
            } else {
                (,, tokenOut) = _path.toPool();
                break;
            }
        }
    }

    /*//////////////////////////////////////////////////////////////
                            MARGIN UTILITIES
    //////////////////////////////////////////////////////////////*/

    /// @notice check that margin attempted to be moved/locked is within free margin bounds
    /// @param _marginOut: amount of margin to be moved/locked
    function _sufficientMargin(int256 _marginOut) internal view {
        if (_abs(_marginOut) > freeMargin()) {
            revert InsufficientFreeMargin(freeMargin(), _abs(_marginOut));
        }
    }

    /*//////////////////////////////////////////////////////////////
                            GETTER UTILITIES
    //////////////////////////////////////////////////////////////*/

    /// @notice fetch PerpsV2Market market defined by market key
    /// @param _marketKey: key for Synthetix PerpsV2 market
    /// @return IPerpsV2MarketConsolidated contract interface
    function _getPerpsV2Market(bytes32 _marketKey)
        internal
        view
        returns (IPerpsV2MarketConsolidated)
    {
        return IPerpsV2MarketConsolidated(
            FUTURES_MARKET_MANAGER.marketForKey(_marketKey)
        );
    }

    /// @notice get exchange rate of underlying market asset in terms of sUSD
    /// @param _market: Synthetix PerpsV2 Market
    /// @return price in sUSD
    function _sUSDRate(IPerpsV2MarketConsolidated _market)
        internal
        view
        returns (uint256, PriceOracleUsed)
    {
        /// @dev will revert if market is invalid
        bytes32 assetId = _market.baseAsset();

        /// @dev can revert if assetId is invalid OR there's no price for the given asset
        (uint256 price, uint256 publishTime) =
            PERPS_V2_EXCHANGE_RATE.resolveAndGetLatestPrice(assetId);

        // resolveAndGetLatestPrice is provide by pyth
        PriceOracleUsed priceOracle = PriceOracleUsed.PYTH;

        // if the price is stale, get the latest price from the market
        // (i.e. Chainlink provided price)
        if (publishTime < block.timestamp - MAX_PRICE_LATENCY) {
            // set price oracle used to Chainlink
            priceOracle = PriceOracleUsed.CHAINLINK;

            // fetch asset price and ensure it is valid
            bool invalid;
            (price, invalid) = _market.assetPrice();
            if (invalid) revert InvalidPrice();
        }

        /// @dev see IPerpsV2ExchangeRates to understand risks associated with this price
        return (price, priceOracle);
    }

    /*//////////////////////////////////////////////////////////////
                             MATH UTILITIES
    //////////////////////////////////////////////////////////////*/

    /// @notice get absolute value of the input, returned as an unsigned number.
    /// @param x: signed number
    /// @return z uint256 absolute value of x
    function _abs(int256 x) internal pure returns (uint256 z) {
        assembly {
            let mask := sub(0, shr(255, x))
            z := xor(mask, add(mask, x))
        }
    }

    /// @notice determines if input numbers have the same sign
    /// @dev asserts that both numbers are not zero
    /// @param x: signed number
    /// @param y: signed number
    /// @return true if same sign, false otherwise
    function _isSameSign(int256 x, int256 y) internal pure returns (bool) {
        assert(x != 0 && y != 0);
        return (x ^ y) >= 0;
    }
}<|MERGE_RESOLUTION|>--- conflicted
+++ resolved
@@ -4,7 +4,6 @@
 import {Auth} from "src/utils/Auth.sol";
 import {BytesLib} from "src/utils/uniswap/BytesLib.sol";
 import {
-<<<<<<< HEAD
     IAccount, IPerpsV2MarketConsolidated
 } from "src/interfaces/IAccount.sol";
 import {IFactory} from "src/interfaces/IFactory.sol";
@@ -22,19 +21,6 @@
 import {SafeCast160} from "src/utils/uniswap/SafeCast160.sol";
 import {IERC20} from "src/interfaces/token/IERC20.sol";
 import {V3Path} from "src/utils/uniswap/V3Path.sol";
-=======
-    IAccount,
-    IEvents,
-    IFactory,
-    IFuturesMarketManager,
-    IPerpsV2ExchangeRate,
-    IPerpsV2MarketConsolidated,
-    ISettings,
-    ISystemStatus
-} from "./interfaces/IAccount.sol";
-import {IERC20} from "./interfaces/IERC20.sol";
-import {OpsReady, IOps} from "./utils/OpsReady.sol";
->>>>>>> 36b04914
 
 /// @title Kwenta Smart Margin Account Implementation
 /// @author JaredBorders (jaredborders@pm.me), JChiaramonte7 (jeremy@bytecode.llc)
