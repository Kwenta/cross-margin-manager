--- conflicted
+++ resolved
@@ -437,19 +437,11 @@
         } else if (_amount < 0) {
             // if amount is negative, withdraw
             _sufficientMargin(_amount);
+            
             /// @dev failed Synthetix asset transfer will revert and not return false if unsuccessful
             MARGIN_ASSET.transfer(owner, _abs(_amount));
-
-<<<<<<< HEAD
-                EVENTS.emitWithdraw({user: msg.sender, amount: _abs(_amount)});
-            }
-=======
-            EVENTS.emitWithdraw({
-                user: msg.sender,
-                account: address(this),
-                amount: _abs(_amount)
-            });
->>>>>>> 7b13aee6
+            
+            EVENTS.emitWithdraw({user: msg.sender, amount: _abs(_amount)});
         }
     }
 
