--- conflicted
+++ resolved
@@ -571,14 +571,9 @@
     /// @notice register a limit order internally and with gelato
     /// @param _marketKey: synthetix futures market id/key
     /// @param _marginDelta: amount of margin (in sUSD) to deposit or withdraw
-<<<<<<< HEAD
     /// @param _sizeDelta: denominated in market currency (i.e. ETH, BTC, etc), size of futures position
-    /// @param _limitPrice: expected limit order price
-=======
-    /// @param _sizeDelta: denoted in market currency (i.e. ETH, BTC, etc), size of futures position
     /// @param _targetPrice: expected limit order price
     /// @param _orderType: expected order type enum where 0 = LIMIT, 1 = STOP, etc..
->>>>>>> 881033bb
     /// @return orderId contract interface
     function placeOrder(
         bytes32 _marketKey,
