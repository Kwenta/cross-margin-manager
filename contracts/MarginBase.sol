--- conflicted
+++ resolved
@@ -1,18 +1,14 @@
 // SPDX-License-Identifier: GPL-3.0-or-later
 pragma solidity 0.8.13;
 
-import "./utils/MinimalProxyable.sol";
 import "@openzeppelin/contracts/token/ERC20/IERC20.sol";
 import "./interfaces/IAddressResolver.sol";
 import "./interfaces/IFuturesMarket.sol";
 import "./interfaces/IFuturesMarketManager.sol";
-<<<<<<< HEAD
-import "./MarginBaseSettings.sol";
-=======
+import "./interfaces/IExchangeRates.sol";
 import "./utils/OpsReady.sol";
 import "./utils/MinimalProxyable.sol";
-import "./interfaces/IExchangeRates.sol";
->>>>>>> 43ef0eb2
+import "./MarginBaseSettings.sol";
 
 /// @title Kwenta MarginBase Account
 /// @author JaredBorders (jaredborders@proton.me), JChiaramonte7 (jeremy@bytecode.llc)
@@ -29,13 +25,11 @@
     /// @notice name for futures market manager, needed for fetching market key
     bytes32 private constant FUTURES_MANAGER = "FuturesMarketManager";
 
-<<<<<<< HEAD
     /// @notice max BPS
     uint256 private constant MAX_BPS = 10000;
-=======
+
     // constant for sUSD currency key
     bytes32 private constant SUSD = "sUSD";
->>>>>>> 43ef0eb2
 
     /*///////////////////////////////////////////////////////////////
                                 Types
@@ -134,22 +128,11 @@
     /// @param numberOfNewPositions: number of new position specs
     error MaxNewPositionsExceeded(uint256 numberOfNewPositions);
 
-<<<<<<< HEAD
-=======
-    /// @notice market withdrawal size was positive (i.e. deposit)
-    /// @param withdrawalSize: amount of margin asset to withdraw from market
-    error InvalidMarketWithdrawSize(int256 withdrawalSize);
-
-    /// @notice market deposit size was negative (i.e. withdraw)
-    /// @param depositSize: amount of margin asset to deposit into market
-    error InvalidMarketDepositSize(int256 depositSize);
-
     /// @notice exceeds useable margin
     /// @param available: amount of useable margin asset
     /// @param required: amount of margin asset required
     error InsufficientFreeMargin(uint256 available, uint256 required);
 
->>>>>>> 43ef0eb2
     /*///////////////////////////////////////////////////////////////
                         Constructor & Initializer
     ///////////////////////////////////////////////////////////////*/
@@ -161,22 +144,15 @@
     /// @notice initialize contract (only once) and transfer ownership to caller
     /// @param _marginAsset: token contract address used for account margin
     /// @param _addressResolver: contract address for synthetix address resolver
-<<<<<<< HEAD
     /// @param _marginBaseSettings: contract address for MarginBase account settings
-    function initialize(
-        address _marginAsset,
-        address _addressResolver,
-        address _marginBaseSettings
-    ) external initOnce {
-=======
     /// @param _ops: gelato ops address
     function initialize(
         address _marginAsset,
         address _addressResolver,
+        address _marginBaseSettings,
         address payable _ops
     ) external initOnce {
         marginAsset = IERC20(_marginAsset);
->>>>>>> 43ef0eb2
         addressResolver = IAddressResolver(_addressResolver);
         futuresManager = IFuturesMarketManager(
             addressResolver.requireAndGetAddress(
@@ -357,7 +333,6 @@
         // define market via _marketKey
         IFuturesMarket market = futuresMarket(_marketKey);
 
-<<<<<<< HEAD
         /// @dev if _depositSize is not 0, then we must:
         /// (1) impose correct fee
         /// (2) transfer _depositSize (new margin) into the market
@@ -365,20 +340,15 @@
             /// @notice marginMoved used to calculate fee based on _depositSize
             marginMoved = _abs(_depositSize);
 
+            // make sure committed margin isn't deposited
+            if (marginMoved > freeMargin()) {
+                revert InsufficientFreeMargin(freeMargin(), marginMoved);
+            }
+
             /// @notice alter the amount of margin in specific market position
             /// @dev positive input triggers a deposit; a negative one, a withdrawal
             market.transferMargin(_depositSize);
         }
-=======
-        // make sure committed margin isn't deposited
-        if (_abs(_depositSize) > freeMargin()) {
-            revert InsufficientFreeMargin(freeMargin(), _abs(_depositSize));
-        }
-
-        /// @notice alter the amount of margin in specific market position
-        /// @dev positive input triggers a deposit; a negative one, a withdrawal
-        market.transferMargin(_depositSize);
->>>>>>> 43ef0eb2
 
         /// @dev if _sizeDelta is 0, then we do not want to modify position size, only margin
         if (_sizeDelta != 0) {
@@ -542,13 +512,6 @@
         return IFuturesMarket(futuresManager.marketForKey(_marketKey));
     }
 
-<<<<<<< HEAD
-    /*///////////////////////////////////////////////////////////////
-                    Utility Functions
-    ///////////////////////////////////////////////////////////////*/
-
-    /// @notice absolute value of the input, returned as an unsigned number
-=======
     /// @notice exchangeRates() fetches current ExchangeRates contract
     function exchangeRates() internal view returns (IExchangeRates) {
         return
@@ -688,8 +651,11 @@
         );
     }
 
+    /*///////////////////////////////////////////////////////////////
+                    Utility Functions
+    ///////////////////////////////////////////////////////////////*/
+
     /// @notice Absolute value of the input, returned as an unsigned number.
->>>>>>> 43ef0eb2
     /// @param x: signed number
     function _abs(int256 x) internal pure returns (uint256) {
         return uint256(x < 0 ? -x : x);
