--- conflicted
+++ resolved
@@ -25,13 +25,8 @@
     address public immutable addressResolver;
 
     /// @notice settings for MarginBase accounts
-<<<<<<< HEAD
     address public immutable marginBaseSettings;
     
-=======
-    address public marginBaseSettings;
-
->>>>>>> f3026eea
     /// @notice gelato ops
     address payable public immutable ops;
 
